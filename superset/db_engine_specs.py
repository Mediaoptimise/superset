# Licensed to the Apache Software Foundation (ASF) under one
# or more contributor license agreements.  See the NOTICE file
# distributed with this work for additional information
# regarding copyright ownership.  The ASF licenses this file
# to you under the Apache License, Version 2.0 (the
# "License"); you may not use this file except in compliance
# with the License.  You may obtain a copy of the License at
#
#   http://www.apache.org/licenses/LICENSE-2.0
#
# Unless required by applicable law or agreed to in writing,
# software distributed under the License is distributed on an
# "AS IS" BASIS, WITHOUT WARRANTIES OR CONDITIONS OF ANY
# KIND, either express or implied.  See the License for the
# specific language governing permissions and limitations
# under the License.
# pylint: disable=C,R,W
"""Compatibility layer for different database engines

This modules stores logic specific to different database engines. Things
like time-related functions that are similar but not identical, or
information as to expose certain features or not and how to expose them.

For instance, Hive/Presto supports partitions and have a specific API to
list partitions. Other databases like Vertica also support partitions but
have different API to get to them. Other databases don't support partitions
at all. The classes here will use a common interface to specify all this.

The general idea is to use static classes and an inheritance scheme.
"""
from collections import namedtuple
import hashlib
import inspect
import logging
import os
import re
import textwrap
import time
from typing import List, Tuple

from flask import g
from flask_babel import lazy_gettext as _
import pandas
import sqlalchemy as sqla
from sqlalchemy import Column, select, types
from sqlalchemy.engine import create_engine
from sqlalchemy.engine.base import Engine
from sqlalchemy.engine.reflection import Inspector
from sqlalchemy.engine.result import RowProxy
from sqlalchemy.engine.url import make_url
from sqlalchemy.sql import quoted_name, text
from sqlalchemy.sql.expression import TextAsFrom
from sqlalchemy.types import String, UnicodeText
import sqlparse
from werkzeug.utils import secure_filename

from superset import app, conf, db, sql_parse
from superset.exceptions import SupersetTemplateException
from superset.models.sql_types.presto_sql_types import type_map as presto_type_map
from superset.utils import core as utils

QueryStatus = utils.QueryStatus
config = app.config

tracking_url_trans = conf.get('TRACKING_URL_TRANSFORMER')
hive_poll_interval = conf.get('HIVE_POLL_INTERVAL')

Grain = namedtuple('Grain', 'name label function duration')

builtin_time_grains = {
    None: 'Time Column',
    'PT1S': 'second',
    'PT1M': 'minute',
    'PT5M': '5 minute',
    'PT10M': '10 minute',
    'PT15M': '15 minute',
    'PT0.5H': 'half hour',
    'PT1H': 'hour',
    'P1D': 'day',
    'P1W': 'week',
    'P1M': 'month',
    'P0.25Y': 'quarter',
    'P1Y': 'year',
    '1969-12-28T00:00:00Z/P1W': 'week_start_sunday',
    '1969-12-29T00:00:00Z/P1W': 'week_start_monday',
    'P1W/1970-01-03T00:00:00Z': 'week_ending_saturday',
    'P1W/1970-01-04T00:00:00Z': 'week_ending_sunday',
}


def _create_time_grains_tuple(time_grains, time_grain_functions, blacklist):
    ret_list = []
    blacklist = blacklist if blacklist else []
    for duration, func in time_grain_functions.items():
        if duration not in blacklist:
            name = time_grains.get(duration)
            ret_list.append(Grain(name, _(name), func, duration))
    return tuple(ret_list)


class LimitMethod(object):
    """Enum the ways that limits can be applied"""
    FETCH_MANY = 'fetch_many'
    WRAP_SQL = 'wrap_sql'
    FORCE_LIMIT = 'force_limit'


class BaseEngineSpec(object):

    """Abstract class for database engine specific configurations"""

    engine = 'base'  # str as defined in sqlalchemy.engine.engine
    time_grain_functions: dict = {}
    time_groupby_inline = False
    limit_method = LimitMethod.FORCE_LIMIT
    time_secondary_columns = False
    inner_joins = True
    allows_subquery = True
    supports_column_aliases = True
    force_column_alias_quotes = False
    arraysize = 0
    max_column_name_length = 0

    @classmethod
    def get_time_expr(cls, expr, pdf, time_grain, grain):
        # if epoch, translate to DATE using db specific conf
        if pdf == 'epoch_s':
            expr = cls.epoch_to_dttm().format(col=expr)
        elif pdf == 'epoch_ms':
            expr = cls.epoch_ms_to_dttm().format(col=expr)

        if grain:
            expr = grain.function.format(col=expr)
        return expr

    @classmethod
    def get_time_grains(cls):
        blacklist = config.get('TIME_GRAIN_BLACKLIST', [])
        grains = builtin_time_grains.copy()
        grains.update(config.get('TIME_GRAIN_ADDONS', {}))
        grain_functions = cls.time_grain_functions.copy()
        grain_addon_functions = config.get('TIME_GRAIN_ADDON_FUNCTIONS', {})
        grain_functions.update(grain_addon_functions.get(cls.engine, {}))
        return _create_time_grains_tuple(grains, grain_functions, blacklist)

    @classmethod
    def make_select_compatible(cls, groupby_exprs, select_exprs):
        # Some databases will just return the group-by field into the select, but don't
        # allow the group-by field to be put into the select list.
        return select_exprs

    @classmethod
    def fetch_data(cls, cursor, limit):
        if cls.arraysize:
            cursor.arraysize = cls.arraysize
        if cls.limit_method == LimitMethod.FETCH_MANY:
            return cursor.fetchmany(limit)
        return cursor.fetchall()

    @classmethod
    def alter_new_orm_column(cls, orm_col):
        """Allow altering default column attributes when first detected/added

        For instance special column like `__time` for Druid can be
        set to is_dttm=True. Note that this only gets called when new
        columns are detected/created"""
        pass

    @classmethod
    def epoch_to_dttm(cls):
        raise NotImplementedError()

    @classmethod
    def epoch_ms_to_dttm(cls):
        return cls.epoch_to_dttm().replace('{col}', '({col}/1000)')

    @classmethod
    def get_datatype(cls, type_code):
        if isinstance(type_code, str) and len(type_code):
            return type_code.upper()

    @classmethod
    def extra_table_metadata(cls, database, table_name, schema_name):
        """Returns engine-specific table metadata"""
        return {}

    @classmethod
    def apply_limit_to_sql(cls, sql, limit, database):
        """Alters the SQL statement to apply a LIMIT clause"""
        if cls.limit_method == LimitMethod.WRAP_SQL:
            sql = sql.strip('\t\n ;')
            qry = (
                select('*')
                .select_from(
                    TextAsFrom(text(sql), ['*']).alias('inner_qry'),
                )
                .limit(limit)
            )
            return database.compile_sqla_query(qry)
        elif LimitMethod.FORCE_LIMIT:
            parsed_query = sql_parse.ParsedQuery(sql)
            sql = parsed_query.get_query_with_new_limit(limit)
        return sql

    @classmethod
    def get_limit_from_sql(cls, sql):
        parsed_query = sql_parse.ParsedQuery(sql)
        return parsed_query.limit

    @classmethod
    def get_query_with_new_limit(cls, sql, limit):
        parsed_query = sql_parse.ParsedQuery(sql)
        return parsed_query.get_query_with_new_limit(limit)

    @staticmethod
    def csv_to_df(**kwargs):
        kwargs['filepath_or_buffer'] = \
            config['UPLOAD_FOLDER'] + kwargs['filepath_or_buffer']
        kwargs['encoding'] = 'utf-8'
        kwargs['iterator'] = True
        chunks = pandas.read_csv(**kwargs)
        df = pandas.DataFrame()
        df = pandas.concat(chunk for chunk in chunks)
        return df

    @staticmethod
    def df_to_db(df, table, **kwargs):
        df.to_sql(**kwargs)
        table.user_id = g.user.id
        table.schema = kwargs['schema']
        table.fetch_metadata()
        db.session.add(table)
        db.session.commit()

    @staticmethod
    def create_table_from_csv(form, table):
        def _allowed_file(filename):
            # Only allow specific file extensions as specified in the config
            extension = os.path.splitext(filename)[1]
            return extension and extension[1:] in config['ALLOWED_EXTENSIONS']

        filename = secure_filename(form.csv_file.data.filename)
        if not _allowed_file(filename):
            raise Exception('Invalid file type selected')
        kwargs = {
            'filepath_or_buffer': filename,
            'sep': form.sep.data,
            'header': form.header.data if form.header.data else 0,
            'index_col': form.index_col.data,
            'mangle_dupe_cols': form.mangle_dupe_cols.data,
            'skipinitialspace': form.skipinitialspace.data,
            'skiprows': form.skiprows.data,
            'nrows': form.nrows.data,
            'skip_blank_lines': form.skip_blank_lines.data,
            'parse_dates': form.parse_dates.data,
            'infer_datetime_format': form.infer_datetime_format.data,
            'chunksize': 10000,
        }
        df = BaseEngineSpec.csv_to_df(**kwargs)

        df_to_db_kwargs = {
            'table': table,
            'df': df,
            'name': form.name.data,
            'con': create_engine(form.con.data.sqlalchemy_uri_decrypted, echo=False),
            'schema': form.schema.data,
            'if_exists': form.if_exists.data,
            'index': form.index.data,
            'index_label': form.index_label.data,
            'chunksize': 10000,
        }

        BaseEngineSpec.df_to_db(**df_to_db_kwargs)

    @classmethod
    def convert_dttm(cls, target_type, dttm):
        return "'{}'".format(dttm.strftime('%Y-%m-%d %H:%M:%S'))

    @classmethod
    def fetch_result_sets(cls, db, datasource_type):
        """Returns a list of tables [schema1.table1, schema2.table2, ...]

        Datasource_type can be 'table' or 'view'.
        Empty schema corresponds to the list of full names of the all
        tables or views: <schema>.<result_set_name>.
        """
        schemas = db.all_schema_names(cache=db.schema_cache_enabled,
                                      cache_timeout=db.schema_cache_timeout,
                                      force=True)
        all_result_sets = []
        for schema in schemas:
            if datasource_type == 'table':
                all_datasource_names = db.all_table_names_in_schema(
                    schema=schema, force=True,
                    cache=db.table_cache_enabled,
                    cache_timeout=db.table_cache_timeout)
            elif datasource_type == 'view':
                all_datasource_names = db.all_view_names_in_schema(
                    schema=schema, force=True,
                    cache=db.table_cache_enabled,
                    cache_timeout=db.table_cache_timeout)
            else:
                raise Exception(f'Unsupported datasource_type: {datasource_type}')
            all_result_sets += [
                '{}.{}'.format(schema, t) for t in all_datasource_names]
        return all_result_sets

    @classmethod
    def handle_cursor(cls, cursor, query, session):
        """Handle a live cursor between the execute and fetchall calls

        The flow works without this method doing anything, but it allows
        for handling the cursor and updating progress information in the
        query object"""
        pass

    @classmethod
    def extract_error_message(cls, e):
        """Extract error message for queries"""
        return utils.error_msg_from_exception(e)

    @classmethod
    def adjust_database_uri(cls, uri, selected_schema):
        """Based on a URI and selected schema, return a new URI

        The URI here represents the URI as entered when saving the database,
        ``selected_schema`` is the schema currently active presumably in
        the SQL Lab dropdown. Based on that, for some database engine,
        we can return a new altered URI that connects straight to the
        active schema, meaning the users won't have to prefix the object
        names by the schema name.

        Some databases engines have 2 level of namespacing: database and
        schema (postgres, oracle, mssql, ...)
        For those it's probably better to not alter the database
        component of the URI with the schema name, it won't work.

        Some database drivers like presto accept '{catalog}/{schema}' in
        the database component of the URL, that can be handled here.
        """
        return uri

    @classmethod
    def patch(cls):
        pass

    @classmethod
    def get_schema_names(cls, inspector):
        return sorted(inspector.get_schema_names())

    @classmethod
    def get_table_names(cls, inspector, schema):
        return sorted(inspector.get_table_names(schema))

    @classmethod
    def get_view_names(cls, inspector, schema):
        return sorted(inspector.get_view_names(schema))

    @classmethod
    def get_columns(cls, inspector: Inspector, table_name: str, schema: str) -> list:
        return inspector.get_columns(table_name, schema)

    @classmethod
    def where_latest_partition(
            cls, table_name, schema, database, qry, columns=None):
        return False

    @classmethod
    def _get_fields(cls, cols):
        return [sqla.column(c.get('name')) for c in cols]

    @classmethod
    def select_star(cls, my_db, table_name, engine, schema=None, limit=100,
                    show_cols=False, indent=True, latest_partition=True,
                    cols=None):
        fields = '*'
        cols = cols or []
        if (show_cols or latest_partition) and not cols:
            cols = my_db.get_columns(table_name, schema)

        if show_cols:
            fields = cls._get_fields(cols)
        quote = engine.dialect.identifier_preparer.quote
        if schema:
            full_table_name = quote(schema) + '.' + quote(table_name)
        else:
            full_table_name = quote(table_name)

        qry = select(fields).select_from(text(full_table_name))

        if limit:
            qry = qry.limit(limit)
        if latest_partition:
            partition_query = cls.where_latest_partition(
                table_name, schema, my_db, qry, columns=cols)
            if partition_query != False:  # noqa
                qry = partition_query
        sql = my_db.compile_sqla_query(qry)
        if indent:
            sql = sqlparse.format(sql, reindent=True)
        return sql

    @classmethod
    def modify_url_for_impersonation(cls, url, impersonate_user, username):
        """
        Modify the SQL Alchemy URL object with the user to impersonate if applicable.
        :param url: SQLAlchemy URL object
        :param impersonate_user: Bool indicating if impersonation is enabled
        :param username: Effective username
        """
        if impersonate_user is not None and username is not None:
            url.username = username

    @classmethod
    def get_configuration_for_impersonation(cls, uri, impersonate_user, username):
        """
        Return a configuration dictionary that can be merged with other configs
        that can set the correct properties for impersonating users
        :param uri: URI string
        :param impersonate_user: Bool indicating if impersonation is enabled
        :param username: Effective username
        :return: Dictionary with configs required for impersonation
        """
        return {}

    @classmethod
    def execute(cls, cursor, query, **kwargs):
        if cls.arraysize:
            cursor.arraysize = cls.arraysize
        cursor.execute(query)

    @classmethod
    def make_label_compatible(cls, label):
        """
        Conditionally mutate and/or quote a sql column/expression label. If
        force_column_alias_quotes is set to True, return the label as a
        sqlalchemy.sql.elements.quoted_name object to ensure that the select query
        and query results have same case. Otherwise return the mutated label as a
        regular string. If maxmimum supported column name length is exceeded,
        generate a truncated label by calling truncate_label().
        """
        label_mutated = cls.mutate_label(label)
        if cls.max_column_name_length and len(label_mutated) > cls.max_column_name_length:
            label_mutated = cls.truncate_label(label)
        if cls.force_column_alias_quotes:
            label_mutated = quoted_name(label_mutated, True)
        return label_mutated

    @classmethod
    def get_sqla_column_type(cls, type_):
        """
        Return a sqlalchemy native column type that corresponds to the column type
        defined in the data source (optional). Needs to be overridden if column requires
        special handling (see MSSQL for example of NCHAR/NVARCHAR handling).
        """
        return None

    @staticmethod
    def mutate_label(label):
        """
        Most engines support mixed case aliases that can include numbers
        and special characters, like commas, parentheses etc. For engines that
        have restrictions on what types of aliases are supported, this method
        can be overridden to ensure that labels conform to the engine's
        limitations. Mutated labels should be deterministic (input label A always
        yields output label X) and unique (input labels A and B don't yield the same
        output label X).
        """
        return label

    @classmethod
    def truncate_label(cls, label):
        """
        In the case that a label exceeds the max length supported by the engine,
        this method is used to construct a deterministic and unique label based on
        an md5 hash.
        """
        label = hashlib.md5(label.encode('utf-8')).hexdigest()
        # truncate hash if it exceeds max length
        if cls.max_column_name_length and len(label) > cls.max_column_name_length:
            label = label[:cls.max_column_name_length]
        return label

    @staticmethod
    def get_timestamp_column(expression, column_name):
        """Return the expression if defined, otherwise return column_name. Some
        engines require forcing quotes around column name, in which case this method
        can be overridden."""
        return expression or column_name


class PostgresBaseEngineSpec(BaseEngineSpec):
    """ Abstract class for Postgres 'like' databases """

    engine = ''

    time_grain_functions = {
        None: '{col}',
        'PT1S': "DATE_TRUNC('second', {col})",
        'PT1M': "DATE_TRUNC('minute', {col})",
        'PT1H': "DATE_TRUNC('hour', {col})",
        'P1D': "DATE_TRUNC('day', {col})",
        'P1W': "DATE_TRUNC('week', {col})",
        'P1M': "DATE_TRUNC('month', {col})",
        'P0.25Y': "DATE_TRUNC('quarter', {col})",
        'P1Y': "DATE_TRUNC('year', {col})",
    }

    @classmethod
    def fetch_data(cls, cursor, limit):
        if not cursor.description:
            return []
        if cls.limit_method == LimitMethod.FETCH_MANY:
            return cursor.fetchmany(limit)
        return cursor.fetchall()

    @classmethod
    def epoch_to_dttm(cls):
        return "(timestamp 'epoch' + {col} * interval '1 second')"

    @classmethod
    def convert_dttm(cls, target_type, dttm):
        return "'{}'".format(dttm.strftime('%Y-%m-%d %H:%M:%S'))


class PostgresEngineSpec(PostgresBaseEngineSpec):
    engine = 'postgresql'
    max_column_name_length = 63

    @classmethod
    def get_table_names(cls, inspector, schema):
        """Need to consider foreign tables for PostgreSQL"""
        tables = inspector.get_table_names(schema)
        tables.extend(inspector.get_foreign_table_names(schema))
        return sorted(tables)

    @staticmethod
    def get_timestamp_column(expression, column_name):
        """Postgres is unable to identify mixed case column names unless they
        are quoted."""
        if expression:
            return expression
        elif column_name.lower() != column_name:
            return f'"{column_name}"'
        return column_name


class SnowflakeEngineSpec(PostgresBaseEngineSpec):
    engine = 'snowflake'
    force_column_alias_quotes = True
    max_column_name_length = 256

    time_grain_functions = {
        None: '{col}',
        'PT1S': "DATE_TRUNC('SECOND', {col})",
        'PT1M': "DATE_TRUNC('MINUTE', {col})",
        'PT5M': "DATEADD(MINUTE, FLOOR(DATE_PART(MINUTE, {col}) / 5) * 5, \
                DATE_TRUNC('HOUR', {col}))",
        'PT10M': "DATEADD(MINUTE, FLOOR(DATE_PART(MINUTE, {col}) / 10) * 10, \
                 DATE_TRUNC('HOUR', {col}))",
        'PT15M': "DATEADD(MINUTE, FLOOR(DATE_PART(MINUTE, {col}) / 15) * 15, \
                 DATE_TRUNC('HOUR', {col}))",
        'PT0.5H': "DATEADD(MINUTE, FLOOR(DATE_PART(MINUTE, {col}) / 30) * 30, \
                  DATE_TRUNC('HOUR', {col}))",
        'PT1H': "DATE_TRUNC('HOUR', {col})",
        'P1D': "DATE_TRUNC('DAY', {col})",
        'P1W': "DATE_TRUNC('WEEK', {col})",
        'P1M': "DATE_TRUNC('MONTH', {col})",
        'P0.25Y': "DATE_TRUNC('QUARTER', {col})",
        'P1Y': "DATE_TRUNC('YEAR', {col})",
    }

    @classmethod
    def adjust_database_uri(cls, uri, selected_schema=None):
        database = uri.database
        if '/' in uri.database:
            database = uri.database.split('/')[0]
        if selected_schema:
            uri.database = database + '/' + selected_schema
        return uri


class VerticaEngineSpec(PostgresBaseEngineSpec):
    engine = 'vertica'


class RedshiftEngineSpec(PostgresBaseEngineSpec):
    engine = 'redshift'
    max_column_name_length = 127

    @staticmethod
    def mutate_label(label):
        """
        Redshift only supports lowercase column names and aliases.
        :param str label: Original label which might include uppercase letters
        :return: String that is supported by the database
        """
        return label.lower()


class OracleEngineSpec(PostgresBaseEngineSpec):
    engine = 'oracle'
    limit_method = LimitMethod.WRAP_SQL
    force_column_alias_quotes = True
    max_column_name_length = 30

    time_grain_functions = {
        None: '{col}',
        'PT1S': 'CAST({col} as DATE)',
        'PT1M': "TRUNC(CAST({col} as DATE), 'MI')",
        'PT1H': "TRUNC(CAST({col} as DATE), 'HH')",
        'P1D': "TRUNC(CAST({col} as DATE), 'DDD')",
        'P1W': "TRUNC(CAST({col} as DATE), 'WW')",
        'P1M': "TRUNC(CAST({col} as DATE), 'MONTH')",
        'P0.25Y': "TRUNC(CAST({col} as DATE), 'Q')",
        'P1Y': "TRUNC(CAST({col} as DATE), 'YEAR')",
    }

    @classmethod
    def convert_dttm(cls, target_type, dttm):
        return (
            """TO_TIMESTAMP('{}', 'YYYY-MM-DD"T"HH24:MI:SS.ff6')"""
        ).format(dttm.isoformat())


class Db2EngineSpec(BaseEngineSpec):
    engine = 'ibm_db_sa'
    limit_method = LimitMethod.WRAP_SQL
    force_column_alias_quotes = True
    max_column_name_length = 30

    time_grain_functions = {
        None: '{col}',
        'PT1S': 'CAST({col} as TIMESTAMP)'
                ' - MICROSECOND({col}) MICROSECONDS',
        'PT1M': 'CAST({col} as TIMESTAMP)'
                ' - SECOND({col}) SECONDS'
                ' - MICROSECOND({col}) MICROSECONDS',
        'PT1H': 'CAST({col} as TIMESTAMP)'
                ' - MINUTE({col}) MINUTES'
                ' - SECOND({col}) SECONDS'
                ' - MICROSECOND({col}) MICROSECONDS ',
        'P1D': 'CAST({col} as TIMESTAMP)'
               ' - HOUR({col}) HOURS'
               ' - MINUTE({col}) MINUTES'
               ' - SECOND({col}) SECONDS'
               ' - MICROSECOND({col}) MICROSECONDS',
        'P1W': '{col} - (DAYOFWEEK({col})) DAYS',
        'P1M': '{col} - (DAY({col})-1) DAYS',
        'P0.25Y': '{col} - (DAY({col})-1) DAYS'
                  ' - (MONTH({col})-1) MONTHS'
                  ' + ((QUARTER({col})-1) * 3) MONTHS',
        'P1Y': '{col} - (DAY({col})-1) DAYS'
               ' - (MONTH({col})-1) MONTHS',
    }

    @classmethod
    def epoch_to_dttm(cls):
        return "(TIMESTAMP('1970-01-01', '00:00:00') + {col} SECONDS)"

    @classmethod
    def convert_dttm(cls, target_type, dttm):
        return "'{}'".format(dttm.strftime('%Y-%m-%d-%H.%M.%S'))


class SqliteEngineSpec(BaseEngineSpec):
    engine = 'sqlite'

    time_grain_functions = {
        None: '{col}',
        'PT1H': "DATETIME(STRFTIME('%Y-%m-%dT%H:00:00', {col}))",
        'P1D': 'DATE({col})',
        'P1W': "DATE({col}, -strftime('%W', {col}) || ' days')",
        'P1M': "DATE({col}, -strftime('%d', {col}) || ' days', '+1 day')",
        'P1Y': "DATETIME(STRFTIME('%Y-01-01T00:00:00', {col}))",
        'P1W/1970-01-03T00:00:00Z': "DATE({col}, 'weekday 6')",
        '1969-12-28T00:00:00Z/P1W': "DATE({col}, 'weekday 0', '-7 days')",
    }

    @classmethod
    def epoch_to_dttm(cls):
        return "datetime({col}, 'unixepoch')"

    @classmethod
    def fetch_result_sets(cls, db, datasource_type):
        schemas = db.all_schema_names(cache=db.schema_cache_enabled,
                                      cache_timeout=db.schema_cache_timeout,
                                      force=True)
        all_result_sets = []
        schema = schemas[0]
        if datasource_type == 'table':
            all_datasource_names = db.all_table_names_in_schema(
                schema=schema, force=True,
                cache=db.table_cache_enabled,
                cache_timeout=db.table_cache_timeout)
        elif datasource_type == 'view':
            all_datasource_names = db.all_view_names_in_schema(
                schema=schema, force=True,
                cache=db.table_cache_enabled,
                cache_timeout=db.table_cache_timeout)
        else:
            raise Exception(f'Unsupported datasource_type: {datasource_type}')

        all_result_sets += [
            '{}.{}'.format(schema, t) for t in all_datasource_names]
        return all_result_sets

    @classmethod
    def convert_dttm(cls, target_type, dttm):
        iso = dttm.isoformat().replace('T', ' ')
        if '.' not in iso:
            iso += '.000000'
        return "'{}'".format(iso)

    @classmethod
    def get_table_names(cls, inspector, schema):
        """Need to disregard the schema for Sqlite"""
        return sorted(inspector.get_table_names())


class MySQLEngineSpec(BaseEngineSpec):
    engine = 'mysql'
    max_column_name_length = 64

    time_grain_functions = {
        None: '{col}',
        'PT1S': 'DATE_ADD(DATE({col}), '
              'INTERVAL (HOUR({col})*60*60 + MINUTE({col})*60'
              ' + SECOND({col})) SECOND)',
        'PT1M': 'DATE_ADD(DATE({col}), '
              'INTERVAL (HOUR({col})*60 + MINUTE({col})) MINUTE)',
        'PT1H': 'DATE_ADD(DATE({col}), '
              'INTERVAL HOUR({col}) HOUR)',
        'P1D': 'DATE({col})',
        'P1W': 'DATE(DATE_SUB({col}, '
              'INTERVAL DAYOFWEEK({col}) - 1 DAY))',
        'P1M': 'DATE(DATE_SUB({col}, '
              'INTERVAL DAYOFMONTH({col}) - 1 DAY))',
        'P0.25Y': 'MAKEDATE(YEAR({col}), 1) '
              '+ INTERVAL QUARTER({col}) QUARTER - INTERVAL 1 QUARTER',
        'P1Y': 'DATE(DATE_SUB({col}, '
              'INTERVAL DAYOFYEAR({col}) - 1 DAY))',
        '1969-12-29T00:00:00Z/P1W': 'DATE(DATE_SUB({col}, '
              'INTERVAL DAYOFWEEK(DATE_SUB({col}, INTERVAL 1 DAY)) - 1 DAY))',
    }

    type_code_map: dict = {}  # loaded from get_datatype only if needed

    @classmethod
    def convert_dttm(cls, target_type, dttm):
        if target_type.upper() in ('DATETIME', 'DATE'):
            return "STR_TO_DATE('{}', '%Y-%m-%d %H:%i:%s')".format(
                dttm.strftime('%Y-%m-%d %H:%M:%S'))
        return "'{}'".format(dttm.strftime('%Y-%m-%d %H:%M:%S'))

    @classmethod
    def adjust_database_uri(cls, uri, selected_schema=None):
        if selected_schema:
            uri.database = selected_schema
        return uri

    @classmethod
    def get_datatype(cls, type_code):
        if not cls.type_code_map:
            # only import and store if needed at least once
            import MySQLdb
            ft = MySQLdb.constants.FIELD_TYPE
            cls.type_code_map = {
                getattr(ft, k): k
                for k in dir(ft)
                if not k.startswith('_')
            }
        datatype = type_code
        if isinstance(type_code, int):
            datatype = cls.type_code_map.get(type_code)
        if datatype and isinstance(datatype, str) and len(datatype):
            return datatype

    @classmethod
    def epoch_to_dttm(cls):
        return 'from_unixtime({col})'

    @classmethod
    def extract_error_message(cls, e):
        """Extract error message for queries"""
        message = str(e)
        try:
            if isinstance(e.args, tuple) and len(e.args) > 1:
                message = e.args[1]
        except Exception:
            pass
        return message


class PrestoEngineSpec(BaseEngineSpec):
    engine = 'presto'

    time_grain_functions = {
        None: '{col}',
        'PT1S': "date_trunc('second', CAST({col} AS TIMESTAMP))",
        'PT1M': "date_trunc('minute', CAST({col} AS TIMESTAMP))",
        'PT1H': "date_trunc('hour', CAST({col} AS TIMESTAMP))",
        'P1D': "date_trunc('day', CAST({col} AS TIMESTAMP))",
        'P1W': "date_trunc('week', CAST({col} AS TIMESTAMP))",
        'P1M': "date_trunc('month', CAST({col} AS TIMESTAMP))",
        'P0.25Y': "date_trunc('quarter', CAST({col} AS TIMESTAMP))",
        'P1Y': "date_trunc('year', CAST({col} AS TIMESTAMP))",
        'P1W/1970-01-03T00:00:00Z':
            "date_add('day', 5, date_trunc('week', date_add('day', 1, \
            CAST({col} AS TIMESTAMP))))",
        '1969-12-28T00:00:00Z/P1W':
            "date_add('day', -1, date_trunc('week', \
            date_add('day', 1, CAST({col} AS TIMESTAMP))))",
    }

    @classmethod
    def get_view_names(cls, inspector, schema):
        """Returns an empty list

        get_table_names() function returns all table names and view names,
        and get_view_names() is not implemented in sqlalchemy_presto.py
        https://github.com/dropbox/PyHive/blob/e25fc8440a0686bbb7a5db5de7cb1a77bdb4167a/pyhive/sqlalchemy_presto.py
        """
        return []

    @classmethod
    def _create_column_info(cls, column: RowProxy, name: str, data_type: str) -> dict:
        """
        Create column info object
        :param column: column object
        :param name: column name
        :param data_type: column data type
        :return: column info object
        """
        return {
            'name': name,
            'type': data_type,
            # newer Presto no longer includes this column
            'nullable': getattr(column, 'Null', True),
            'default': None,
        }

    @classmethod
<<<<<<< HEAD
    def _get_full_name(cls, names: list) -> str:
=======
    def _get_full_name(cls, names: List[Tuple[str, str]]) -> str:
>>>>>>> 51c7f92c
        """
        Get the full column name
        :param names: list of all individual column names
        :return: full column name
        """
<<<<<<< HEAD
        return '.'.join(row_type[0] for row_type in names if row_type[0] is not None)
=======
        return '.'.join(column[0] for column in names if column[0])
>>>>>>> 51c7f92c

    @classmethod
    def _has_nested_data_types(cls, component_type: str) -> bool:
        """
        Check if string contains a data type. We determine if there is a data type by
        whitespace or multiple data types by commas
        :param component_type: data type
        :return: boolean
        """
        comma_regex = r',(?=(?:[^\"]*\"[^\"]*\")*[^\"]*$)'
        white_space_regex = r'\s(?=(?:[^\"]*\"[^\"]*\")*[^\"]*$)'
        return re.search(comma_regex, component_type) is not None \
            or re.search(white_space_regex, component_type) is not None

    @classmethod
<<<<<<< HEAD
    def _split_data_type(cls, data_type: str, delimiter: str) -> list:
=======
    def _split_data_type(cls, data_type: str, delimiter: str) -> List[str]:
>>>>>>> 51c7f92c
        """
        Split data type based on given delimiter. Do not split the string if the
        delimiter is enclosed in quotes
        :param data_type: data type
        :param delimiter: string separator (i.e. open parenthesis, closed parenthesis,
               comma, whitespace)
<<<<<<< HEAD
        :return:list of strings after breaking it by the delimiter
=======
        :return: list of strings after breaking it by the delimiter
>>>>>>> 51c7f92c
        """
        return re.split(
            r'{}(?=(?:[^\"]*\"[^\"]*\")*[^\"]*$)'.format(delimiter), data_type)

    @classmethod
<<<<<<< HEAD
    def _parse_structural_column(cls, column: RowProxy, result: list) -> None:
=======
    def _parse_structural_column(cls, column: RowProxy, result: List[dict]) -> None:
>>>>>>> 51c7f92c
        """
        Parse a row or array column
        :param column: column
        :param result: list tracking the results
        """
        full_data_type = '{} {}'.format(column.Column, column.Type)
        # split on open parenthesis ( to get the structural
        # data type and its component types
        data_types = cls._split_data_type(full_data_type, r'\(')
<<<<<<< HEAD
        stack: list = []
=======
        stack: List[Tuple[str, str]] = []
>>>>>>> 51c7f92c
        for data_type in data_types:
            # split on closed parenthesis ) to track which component
            # types belong to what structural data type
            inner_types = cls._split_data_type(data_type, r'\)')
            for inner_type in inner_types:
                # We have finished parsing multiple structural data types
                if not inner_type and len(stack) > 0:
                    stack.pop()
                elif cls._has_nested_data_types(inner_type):
                    # split on comma , to get individual data types
                    single_fields = cls._split_data_type(inner_type, ', ')
                    for single_field in single_fields:
                        # If component type starts with a comma, the first single field
                        # will be an empty string. Disregard this empty string.
                        if not single_field:
                            continue
                        # split on whitespace to get field name and data type
                        field_info = cls._split_data_type(single_field, r'\s')
                        # check if there is a structural data type within
                        # overall structural data type
                        if field_info[1] == 'array' or field_info[1] == 'row':
                            stack.append((field_info[0], field_info[1]))
                            full_parent_path = cls._get_full_name(stack)
                            result.append(cls._create_column_info(
                                column, full_parent_path,
                                presto_type_map[field_info[1]]()))
                        else:  # otherwise this field is a basic data type
                            full_parent_path = cls._get_full_name(stack)
                            column_name = '{}.{}'.format(full_parent_path, field_info[0])
                            result.append(cls._create_column_info(
                                column, column_name, presto_type_map[field_info[1]]()))
                    # If the component type ends with a structural data type, do not pop
                    # the stack. We have run across a structural data type within the
                    # overall structural data type. Otherwise, we have completely parsed
                    # through the entire structural data type and can move on.
                    if not (inner_type.endswith('array') or inner_type.endswith('row')):
                        stack.pop()
                # We have an array of row objects (i.e. array(row(...)))
                elif 'array' == inner_type or 'row' == inner_type:
                    # Push a dummy object to represent the structural data type
<<<<<<< HEAD
                    stack.append((None, inner_type))
=======
                    stack.append(('', inner_type))
>>>>>>> 51c7f92c
                # We have an array of a basic data types(i.e. array(varchar)).
                elif len(stack) > 0:
                    # Because it is an array of a basic data type. We have finished
                    # parsing the structural data type and can move on.
                    stack.pop()

    @classmethod
<<<<<<< HEAD
    def _show_columns(cls, inspector: Inspector, table_name: str, schema: str) -> list:
=======
    def _show_columns(
            cls, inspector: Inspector, table_name: str, schema: str) -> List[RowProxy]:
>>>>>>> 51c7f92c
        """
        Show presto column names
        :param inspector: object that performs database schema inspection
        :param table_name: table name
        :param schema: schema name
        :return: list of column objects
        """
        quote = inspector.engine.dialect.identifier_preparer.quote_identifier
        full_table = quote(table_name)
        if schema:
            full_table = '{}.{}'.format(quote(schema), full_table)
        columns = inspector.bind.execute('SHOW COLUMNS FROM {}'.format(full_table))
        return columns

    @classmethod
<<<<<<< HEAD
    def get_columns(cls, inspector: Inspector, table_name: str, schema: str) -> list:
=======
    def get_columns(
            cls, inspector: Inspector, table_name: str, schema: str) -> List[dict]:
>>>>>>> 51c7f92c
        """
        Get columns from a Presto data source. This includes handling row and
        array data types
        :param inspector: object that performs database schema inspection
        :param table_name: table name
        :param schema: schema name
        :return: a list of results that contain column info
                (i.e. column name and data type)
        """
        columns = cls._show_columns(inspector, table_name, schema)
<<<<<<< HEAD
        result: list = []
=======
        result: List[dict] = []
>>>>>>> 51c7f92c
        for column in columns:
            try:
                # parse column if it is a row or array
                if 'array' in column.Type or 'row' in column.Type:
                    cls._parse_structural_column(column, result)
                    continue
                else:  # otherwise column is a basic data type
                    column_type = presto_type_map[column.Type]()
            except KeyError:
<<<<<<< HEAD
                print('Did not recognize type {} of column {}'.format(
=======
                logging.info('Did not recognize type {} of column {}'.format(
>>>>>>> 51c7f92c
                    column.Type, column.Column))
                column_type = types.NullType
            result.append(cls._create_column_info(column, column.Column, column_type))
        return result

    @classmethod
    def select_star(cls, my_db, table_name: str, engine: Engine, schema: str = None,
                    limit: int = 100, show_cols: bool = False, indent: bool = True,
<<<<<<< HEAD
                    latest_partition: bool = True, cols: list = []) -> str:
=======
                    latest_partition: bool = True, cols: List[dict] = []) -> str:
>>>>>>> 51c7f92c
        """
        Temporary method until we have a function that can handle row and array columns
        """
        presto_cols = cols
        if show_cols:
            dot_regex = r'\.(?=(?:[^\"]*\"[^\"]*\")*[^\"]*$)'
            presto_cols = [
                col for col in presto_cols if re.search(dot_regex, col['name']) is None]
<<<<<<< HEAD
        return super(PrestoEngineSpec, cls).select_star(
=======
        return BaseEngineSpec.select_star(
>>>>>>> 51c7f92c
            my_db, table_name, engine, schema, limit,
            show_cols, indent, latest_partition, presto_cols,
        )

    @classmethod
    def adjust_database_uri(cls, uri, selected_schema=None):
        database = uri.database
        if selected_schema and database:
            if '/' in database:
                database = database.split('/')[0] + '/' + selected_schema
            else:
                database += '/' + selected_schema
            uri.database = database
        return uri

    @classmethod
    def convert_dttm(cls, target_type, dttm):
        tt = target_type.upper()
        if tt == 'DATE':
            return "from_iso8601_date('{}')".format(dttm.isoformat()[:10])
        if tt == 'TIMESTAMP':
            return "from_iso8601_timestamp('{}')".format(dttm.isoformat())
        if tt == 'BIGINT':
            return "to_unixtime(from_iso8601_timestamp('{}'))".format(dttm.isoformat())
        return "'{}'".format(dttm.strftime('%Y-%m-%d %H:%M:%S'))

    @classmethod
    def epoch_to_dttm(cls):
        return 'from_unixtime({col})'

    @classmethod
    def fetch_result_sets(cls, db, datasource_type):
        """Returns a list of tables [schema1.table1, schema2.table2, ...]

        Datasource_type can be 'table' or 'view'.
        Empty schema corresponds to the list of full names of the all
        tables or views: <schema>.<result_set_name>.
        """
        result_set_df = db.get_df(
            """SELECT table_schema, table_name FROM INFORMATION_SCHEMA.{}S
               ORDER BY concat(table_schema, '.', table_name)""".format(
                datasource_type.upper(),
            ),
            None)
        result_sets = []
        for unused, row in result_set_df.iterrows():
            result_sets.append('{}.{}'.format(
                row['table_schema'], row['table_name']))
        return result_sets

    @classmethod
    def extra_table_metadata(cls, database, table_name, schema_name):
        indexes = database.get_indexes(table_name, schema_name)
        if not indexes:
            return {}
        cols = indexes[0].get('column_names', [])
        full_table_name = table_name
        if schema_name and '.' not in table_name:
            full_table_name = '{}.{}'.format(schema_name, table_name)
        pql = cls._partition_query(full_table_name)
        col_name, latest_part = cls.latest_partition(
            table_name, schema_name, database, show_first=True)
        return {
            'partitions': {
                'cols': cols,
                'latest': {col_name: latest_part},
                'partitionQuery': pql,
            },
        }

    @classmethod
    def handle_cursor(cls, cursor, query, session):
        """Updates progress information"""
        logging.info('Polling the cursor for progress')
        polled = cursor.poll()
        # poll returns dict -- JSON status information or ``None``
        # if the query is done
        # https://github.com/dropbox/PyHive/blob/
        # b34bdbf51378b3979eaf5eca9e956f06ddc36ca0/pyhive/presto.py#L178
        while polled:
            # Update the object and wait for the kill signal.
            stats = polled.get('stats', {})

            query = session.query(type(query)).filter_by(id=query.id).one()
            if query.status in [QueryStatus.STOPPED, QueryStatus.TIMED_OUT]:
                cursor.cancel()
                break

            if stats:
                state = stats.get('state')

                # if already finished, then stop polling
                if state == 'FINISHED':
                    break

                completed_splits = float(stats.get('completedSplits'))
                total_splits = float(stats.get('totalSplits'))
                if total_splits and completed_splits:
                    progress = 100 * (completed_splits / total_splits)
                    logging.info(
                        'Query progress: {} / {} '
                        'splits'.format(completed_splits, total_splits))
                    if progress > query.progress:
                        query.progress = progress
                    session.commit()
            time.sleep(1)
            logging.info('Polling the cursor for progress')
            polled = cursor.poll()

    @classmethod
    def extract_error_message(cls, e):
        if (
                hasattr(e, 'orig') and
                type(e.orig).__name__ == 'DatabaseError' and
                isinstance(e.orig[0], dict)):
            error_dict = e.orig[0]
            return '{} at {}: {}'.format(
                error_dict.get('errorName'),
                error_dict.get('errorLocation'),
                error_dict.get('message'),
            )
        if (
                type(e).__name__ == 'DatabaseError' and
                hasattr(e, 'args') and
                len(e.args) > 0
        ):
            error_dict = e.args[0]
            return error_dict.get('message')
        return utils.error_msg_from_exception(e)

    @classmethod
    def _partition_query(
            cls, table_name, limit=0, order_by=None, filters=None):
        """Returns a partition query

        :param table_name: the name of the table to get partitions from
        :type table_name: str
        :param limit: the number of partitions to be returned
        :type limit: int
        :param order_by: a list of tuples of field name and a boolean
            that determines if that field should be sorted in descending
            order
        :type order_by: list of (str, bool) tuples
        :param filters: dict of field name and filter value combinations
        """
        limit_clause = 'LIMIT {}'.format(limit) if limit else ''
        order_by_clause = ''
        if order_by:
            l = []  # noqa: E741
            for field, desc in order_by:
                l.append(field + ' DESC' if desc else '')
            order_by_clause = 'ORDER BY ' + ', '.join(l)

        where_clause = ''
        if filters:
            l = []  # noqa: E741
            for field, value in filters.items():
                l.append(f"{field} = '{value}'")
            where_clause = 'WHERE ' + ' AND '.join(l)

        sql = textwrap.dedent(f"""\
            SELECT * FROM "{table_name}$partitions"

            {where_clause}
            {order_by_clause}
            {limit_clause}
        """)
        return sql

    @classmethod
    def where_latest_partition(
            cls, table_name, schema, database, qry, columns=None):
        try:
            col_name, value = cls.latest_partition(
                table_name, schema, database, show_first=True)
        except Exception:
            # table is not partitioned
            return False
        if value is not None:
            for c in columns:
                if c.get('name') == col_name:
                    return qry.where(Column(col_name) == value)
        return False

    @classmethod
    def _latest_partition_from_df(cls, df):
        if not df.empty:
            return df.to_records(index=False)[0][0]

    @classmethod
    def latest_partition(cls, table_name, schema, database, show_first=False):
        """Returns col name and the latest (max) partition value for a table

        :param table_name: the name of the table
        :type table_name: str
        :param schema: schema / database / namespace
        :type schema: str
        :param database: database query will be run against
        :type database: models.Database
        :param show_first: displays the value for the first partitioning key
          if there are many partitioning keys
        :type show_first: bool

        >>> latest_partition('foo_table')
        ('ds', '2018-01-01')
        """
        indexes = database.get_indexes(table_name, schema)
        if len(indexes[0]['column_names']) < 1:
            raise SupersetTemplateException(
                'The table should have one partitioned field')
        elif not show_first and len(indexes[0]['column_names']) > 1:
            raise SupersetTemplateException(
                'The table should have a single partitioned field '
                'to use this function. You may want to use '
                '`presto.latest_sub_partition`')
        part_field = indexes[0]['column_names'][0]
        sql = cls._partition_query(table_name, 1, [(part_field, True)])
        df = database.get_df(sql, schema)
        return part_field, cls._latest_partition_from_df(df)

    @classmethod
    def latest_sub_partition(cls, table_name, schema, database, **kwargs):
        """Returns the latest (max) partition value for a table

        A filtering criteria should be passed for all fields that are
        partitioned except for the field to be returned. For example,
        if a table is partitioned by (``ds``, ``event_type`` and
        ``event_category``) and you want the latest ``ds``, you'll want
        to provide a filter as keyword arguments for both
        ``event_type`` and ``event_category`` as in
        ``latest_sub_partition('my_table',
            event_category='page', event_type='click')``

        :param table_name: the name of the table, can be just the table
            name or a fully qualified table name as ``schema_name.table_name``
        :type table_name: str
        :param schema: schema / database / namespace
        :type schema: str
        :param database: database query will be run against
        :type database: models.Database

        :param kwargs: keyword arguments define the filtering criteria
            on the partition list. There can be many of these.
        :type kwargs: str
        >>> latest_sub_partition('sub_partition_table', event_type='click')
        '2018-01-01'
        """
        indexes = database.get_indexes(table_name, schema)
        part_fields = indexes[0]['column_names']
        for k in kwargs.keys():
            if k not in k in part_fields:
                msg = 'Field [{k}] is not part of the portioning key'
                raise SupersetTemplateException(msg)
        if len(kwargs.keys()) != len(part_fields) - 1:
            msg = (
                'A filter needs to be specified for {} out of the '
                '{} fields.'
            ).format(len(part_fields) - 1, len(part_fields))
            raise SupersetTemplateException(msg)

        for field in part_fields:
            if field not in kwargs.keys():
                field_to_return = field

        sql = cls._partition_query(
            table_name, 1, [(field_to_return, True)], kwargs)
        df = database.get_df(sql, schema)
        if df.empty:
            return ''
        return df.to_dict()[field_to_return][0]


class HiveEngineSpec(PrestoEngineSpec):

    """Reuses PrestoEngineSpec functionality."""

    engine = 'hive'
    max_column_name_length = 767

    # Scoping regex at class level to avoid recompiling
    # 17/02/07 19:36:38 INFO ql.Driver: Total jobs = 5
    jobs_stats_r = re.compile(
        r'.*INFO.*Total jobs = (?P<max_jobs>[0-9]+)')
    # 17/02/07 19:37:08 INFO ql.Driver: Launching Job 2 out of 5
    launching_job_r = re.compile(
        '.*INFO.*Launching Job (?P<job_number>[0-9]+) out of '
        '(?P<max_jobs>[0-9]+)')
    # 17/02/07 19:36:58 INFO exec.Task: 2017-02-07 19:36:58,152 Stage-18
    # map = 0%,  reduce = 0%
    stage_progress_r = re.compile(
        r'.*INFO.*Stage-(?P<stage_number>[0-9]+).*'
        r'map = (?P<map_progress>[0-9]+)%.*'
        r'reduce = (?P<reduce_progress>[0-9]+)%.*')

    @classmethod
    def patch(cls):
        from pyhive import hive  # pylint: disable=no-name-in-module
        from superset.db_engines import hive as patched_hive
        from TCLIService import (
            constants as patched_constants,
            ttypes as patched_ttypes,
            TCLIService as patched_TCLIService)

        hive.TCLIService = patched_TCLIService
        hive.constants = patched_constants
        hive.ttypes = patched_ttypes
        hive.Cursor.fetch_logs = patched_hive.fetch_logs

    @classmethod
    def fetch_result_sets(cls, db, datasource_type):
        return BaseEngineSpec.fetch_result_sets(
            db, datasource_type)

    @classmethod
    def fetch_data(cls, cursor, limit):
        import pyhive
        from TCLIService import ttypes
        state = cursor.poll()
        if state.operationState == ttypes.TOperationState.ERROR_STATE:
            raise Exception('Query error', state.errorMessage)
        try:
            return super(HiveEngineSpec, cls).fetch_data(cursor, limit)
        except pyhive.exc.ProgrammingError:
            return []

    @staticmethod
    def create_table_from_csv(form, table):
        """Uploads a csv file and creates a superset datasource in Hive."""
        def convert_to_hive_type(col_type):
            """maps tableschema's types to hive types"""
            tableschema_to_hive_types = {
                'boolean': 'BOOLEAN',
                'integer': 'INT',
                'number': 'DOUBLE',
                'string': 'STRING',
            }
            return tableschema_to_hive_types.get(col_type, 'STRING')

        bucket_path = config['CSV_TO_HIVE_UPLOAD_S3_BUCKET']

        if not bucket_path:
            logging.info('No upload bucket specified')
            raise Exception(
                'No upload bucket specified. You can specify one in the config file.')

        table_name = form.name.data
        schema_name = form.schema.data

        if config.get('UPLOADED_CSV_HIVE_NAMESPACE'):
            if '.' in table_name or schema_name:
                raise Exception(
                    "You can't specify a namespace. "
                    'All tables will be uploaded to the `{}` namespace'.format(
                        config.get('HIVE_NAMESPACE')))
            full_table_name = '{}.{}'.format(
                config.get('UPLOADED_CSV_HIVE_NAMESPACE'), table_name)
        else:
            if '.' in table_name and schema_name:
                raise Exception(
                    "You can't specify a namespace both in the name of the table "
                    'and in the schema field. Please remove one')

            full_table_name = '{}.{}'.format(
                schema_name, table_name) if schema_name else table_name

        filename = form.csv_file.data.filename

        upload_prefix = config['CSV_TO_HIVE_UPLOAD_DIRECTORY']
        upload_path = config['UPLOAD_FOLDER'] + \
            secure_filename(filename)

        # Optional dependency
        from tableschema import Table  # pylint: disable=import-error
        hive_table_schema = Table(upload_path).infer()
        column_name_and_type = []
        for column_info in hive_table_schema['fields']:
            column_name_and_type.append(
                '`{}` {}'.format(
                    column_info['name'],
                    convert_to_hive_type(column_info['type'])))
        schema_definition = ', '.join(column_name_and_type)

        # Optional dependency
        import boto3  # pylint: disable=import-error

        s3 = boto3.client('s3')
        location = os.path.join('s3a://', bucket_path, upload_prefix, table_name)
        s3.upload_file(
            upload_path, bucket_path,
            os.path.join(upload_prefix, table_name, filename))
        sql = f"""CREATE TABLE {full_table_name} ( {schema_definition} )
            ROW FORMAT DELIMITED FIELDS TERMINATED BY ',' STORED AS
            TEXTFILE LOCATION '{location}'
            tblproperties ('skip.header.line.count'='1')"""
        logging.info(form.con.data)
        engine = create_engine(form.con.data.sqlalchemy_uri_decrypted)
        engine.execute(sql)

    @classmethod
    def convert_dttm(cls, target_type, dttm):
        tt = target_type.upper()
        if tt == 'DATE':
            return "CAST('{}' AS DATE)".format(dttm.isoformat()[:10])
        elif tt == 'TIMESTAMP':
            return "CAST('{}' AS TIMESTAMP)".format(
                dttm.strftime('%Y-%m-%d %H:%M:%S'))
        return "'{}'".format(dttm.strftime('%Y-%m-%d %H:%M:%S'))

    @classmethod
    def adjust_database_uri(cls, uri, selected_schema=None):
        if selected_schema:
            uri.database = selected_schema
        return uri

    @classmethod
    def extract_error_message(cls, e):
        msg = str(e)
        match = re.search(r'errorMessage="(.*?)(?<!\\)"', msg)
        if match:
            msg = match.group(1)
        return msg

    @classmethod
    def progress(cls, log_lines):
        total_jobs = 1  # assuming there's at least 1 job
        current_job = 1
        stages = {}
        for line in log_lines:
            match = cls.jobs_stats_r.match(line)
            if match:
                total_jobs = int(match.groupdict()['max_jobs']) or 1
            match = cls.launching_job_r.match(line)
            if match:
                current_job = int(match.groupdict()['job_number'])
                total_jobs = int(match.groupdict()['max_jobs']) or 1
                stages = {}
            match = cls.stage_progress_r.match(line)
            if match:
                stage_number = int(match.groupdict()['stage_number'])
                map_progress = int(match.groupdict()['map_progress'])
                reduce_progress = int(match.groupdict()['reduce_progress'])
                stages[stage_number] = (map_progress + reduce_progress) / 2
        logging.info(
            'Progress detail: {}, '
            'current job {}, '
            'total jobs: {}'.format(stages, current_job, total_jobs))

        stage_progress = sum(
            stages.values()) / len(stages.values()) if stages else 0

        progress = (
            100 * (current_job - 1) / total_jobs + stage_progress / total_jobs
        )
        return int(progress)

    @classmethod
    def get_tracking_url(cls, log_lines):
        lkp = 'Tracking URL = '
        for line in log_lines:
            if lkp in line:
                return line.split(lkp)[1]

    @classmethod
    def handle_cursor(cls, cursor, query, session):
        """Updates progress information"""
        from pyhive import hive  # pylint: disable=no-name-in-module
        unfinished_states = (
            hive.ttypes.TOperationState.INITIALIZED_STATE,
            hive.ttypes.TOperationState.RUNNING_STATE,
        )
        polled = cursor.poll()
        last_log_line = 0
        tracking_url = None
        job_id = None
        while polled.operationState in unfinished_states:
            query = session.query(type(query)).filter_by(id=query.id).one()
            if query.status == QueryStatus.STOPPED:
                cursor.cancel()
                break

            log = cursor.fetch_logs() or ''
            if log:
                log_lines = log.splitlines()
                progress = cls.progress(log_lines)
                logging.info('Progress total: {}'.format(progress))
                needs_commit = False
                if progress > query.progress:
                    query.progress = progress
                    needs_commit = True
                if not tracking_url:
                    tracking_url = cls.get_tracking_url(log_lines)
                    if tracking_url:
                        job_id = tracking_url.split('/')[-2]
                        logging.info(
                            'Found the tracking url: {}'.format(tracking_url))
                        tracking_url = tracking_url_trans(tracking_url)
                        logging.info(
                            'Transformation applied: {}'.format(tracking_url))
                        query.tracking_url = tracking_url
                        logging.info('Job id: {}'.format(job_id))
                        needs_commit = True
                if job_id and len(log_lines) > last_log_line:
                    # Wait for job id before logging things out
                    # this allows for prefixing all log lines and becoming
                    # searchable in something like Kibana
                    for l in log_lines[last_log_line:]:
                        logging.info('[{}] {}'.format(job_id, l))
                    last_log_line = len(log_lines)
                if needs_commit:
                    session.commit()
            time.sleep(hive_poll_interval)
            polled = cursor.poll()

    @classmethod
<<<<<<< HEAD
    def get_columns(cls, inspector: Inspector, table_name: str, schema: str) -> list:
=======
    def get_columns(
            cls, inspector: Inspector, table_name: str, schema: str) -> List[dict]:
>>>>>>> 51c7f92c
        return inspector.get_columns(table_name, schema)

    @classmethod
    def where_latest_partition(
            cls, table_name, schema, database, qry, columns=None):
        try:
            col_name, value = cls.latest_partition(
                table_name, schema, database, show_first=True)
        except Exception:
            # table is not partitioned
            return False
        if value is not None:
            for c in columns:
                if c.get('name') == col_name:
                    return qry.where(Column(col_name) == value)
        return False

    @classmethod
    def latest_sub_partition(cls, table_name, schema, database, **kwargs):
        # TODO(bogdan): implement`
        pass

    @classmethod
    def _latest_partition_from_df(cls, df):
        """Hive partitions look like ds={partition name}"""
        if not df.empty:
            return df.ix[:, 0].max().split('=')[1]

    @classmethod
    def _partition_query(
            cls, table_name, limit=0, order_by=None, filters=None):
        return f'SHOW PARTITIONS {table_name}'

    @classmethod
    def select_star(cls, my_db, table_name: str, engine: Engine, schema: str = None,
                    limit: int = 100, show_cols: bool = False, indent: bool = True,
                    latest_partition: bool = True, cols: List[dict] = []) -> str:
        return BaseEngineSpec.select_star(
            my_db, table_name, engine, schema, limit,
            show_cols, indent, latest_partition, cols)

    @classmethod
    def modify_url_for_impersonation(cls, url, impersonate_user, username):
        """
        Modify the SQL Alchemy URL object with the user to impersonate if applicable.
        :param url: SQLAlchemy URL object
        :param impersonate_user: Bool indicating if impersonation is enabled
        :param username: Effective username
        """
        # Do nothing in the URL object since instead this should modify
        # the configuraiton dictionary. See get_configuration_for_impersonation
        pass

    @classmethod
    def get_configuration_for_impersonation(cls, uri, impersonate_user, username):
        """
        Return a configuration dictionary that can be merged with other configs
        that can set the correct properties for impersonating users
        :param uri: URI string
        :param impersonate_user: Bool indicating if impersonation is enabled
        :param username: Effective username
        :return: Dictionary with configs required for impersonation
        """
        configuration = {}
        url = make_url(uri)
        backend_name = url.get_backend_name()

        # Must be Hive connection, enable impersonation, and set param auth=LDAP|KERBEROS
        if (backend_name == 'hive' and 'auth' in url.query.keys() and
                impersonate_user is True and username is not None):
            configuration['hive.server2.proxy.user'] = username
        return configuration

    @staticmethod
    def execute(cursor, query, async_=False):
        kwargs = {'async': async_}
        cursor.execute(query, **kwargs)


class MssqlEngineSpec(BaseEngineSpec):
    engine = 'mssql'
    epoch_to_dttm = "dateadd(S, {col}, '1970-01-01')"
    limit_method = LimitMethod.WRAP_SQL
    max_column_name_length = 128

    time_grain_functions = {
        None: '{col}',
        'PT1S': "DATEADD(second, DATEDIFF(second, '2000-01-01', {col}), '2000-01-01')",
        'PT1M': 'DATEADD(minute, DATEDIFF(minute, 0, {col}), 0)',
        'PT5M': 'DATEADD(minute, DATEDIFF(minute, 0, {col}) / 5 * 5, 0)',
        'PT10M': 'DATEADD(minute, DATEDIFF(minute, 0, {col}) / 10 * 10, 0)',
        'PT15M': 'DATEADD(minute, DATEDIFF(minute, 0, {col}) / 15 * 15, 0)',
        'PT0.5H': 'DATEADD(minute, DATEDIFF(minute, 0, {col}) / 30 * 30, 0)',
        'PT1H': 'DATEADD(hour, DATEDIFF(hour, 0, {col}), 0)',
        'P1D': 'DATEADD(day, DATEDIFF(day, 0, {col}), 0)',
        'P1W': 'DATEADD(week, DATEDIFF(week, 0, {col}), 0)',
        'P1M': 'DATEADD(month, DATEDIFF(month, 0, {col}), 0)',
        'P0.25Y': 'DATEADD(quarter, DATEDIFF(quarter, 0, {col}), 0)',
        'P1Y': 'DATEADD(year, DATEDIFF(year, 0, {col}), 0)',
    }

    @classmethod
    def convert_dttm(cls, target_type, dttm):
        return "CONVERT(DATETIME, '{}', 126)".format(dttm.isoformat())

    @classmethod
    def fetch_data(cls, cursor, limit):
        data = super(MssqlEngineSpec, cls).fetch_data(cursor, limit)
        if len(data) != 0 and type(data[0]).__name__ == 'Row':
            data = [[elem for elem in r] for r in data]
        return data

    column_types = [
        (String(), re.compile(r'^(?<!N)((VAR){0,1}CHAR|TEXT|STRING)', re.IGNORECASE)),
        (UnicodeText(), re.compile(r'^N((VAR){0,1}CHAR|TEXT)', re.IGNORECASE)),
    ]

    @classmethod
    def get_sqla_column_type(cls, type_):
        for sqla_type, regex in cls.column_types:
            if regex.match(type_):
                return sqla_type
        return None


class AthenaEngineSpec(BaseEngineSpec):
    engine = 'awsathena'

    time_grain_functions = {
        None: '{col}',
        'PT1S': "date_trunc('second', CAST({col} AS TIMESTAMP))",
        'PT1M': "date_trunc('minute', CAST({col} AS TIMESTAMP))",
        'PT1H': "date_trunc('hour', CAST({col} AS TIMESTAMP))",
        'P1D': "date_trunc('day', CAST({col} AS TIMESTAMP))",
        'P1W': "date_trunc('week', CAST({col} AS TIMESTAMP))",
        'P1M': "date_trunc('month', CAST({col} AS TIMESTAMP))",
        'P0.25Y': "date_trunc('quarter', CAST({col} AS TIMESTAMP))",
        'P1Y': "date_trunc('year', CAST({col} AS TIMESTAMP))",
        'P1W/1970-01-03T00:00:00Z': "date_add('day', 5, date_trunc('week', \
                                    date_add('day', 1, CAST({col} AS TIMESTAMP))))",
        '1969-12-28T00:00:00Z/P1W': "date_add('day', -1, date_trunc('week', \
                                    date_add('day', 1, CAST({col} AS TIMESTAMP))))",
    }

    @classmethod
    def convert_dttm(cls, target_type, dttm):
        tt = target_type.upper()
        if tt == 'DATE':
            return "from_iso8601_date('{}')".format(dttm.isoformat()[:10])
        if tt == 'TIMESTAMP':
            return "from_iso8601_timestamp('{}')".format(dttm.isoformat())
        return ("CAST ('{}' AS TIMESTAMP)"
                .format(dttm.strftime('%Y-%m-%d %H:%M:%S')))

    @classmethod
    def epoch_to_dttm(cls):
        return 'from_unixtime({col})'

    @staticmethod
    def mutate_label(label):
        """
        Athena only supports lowercase column names and aliases.
        :param str label: Original label which might include uppercase letters
        :return: String that is supported by the database
        """
        return label.lower()


class PinotEngineSpec(BaseEngineSpec):
    engine = 'pinot'
    allows_subquery = False
    inner_joins = False
    supports_column_aliases = False

    _time_grain_to_datetimeconvert = {
        'PT1S': '1:SECONDS',
        'PT1M': '1:MINUTES',
        'PT1H': '1:HOURS',
        'P1D': '1:DAYS',
        'P1Y': '1:YEARS',
        'P1M': '1:MONTHS',
    }

    # Pinot does its own conversion below
    time_grain_functions = {k: None for k in _time_grain_to_datetimeconvert.keys()}

    @classmethod
    def get_time_expr(cls, expr, pdf, time_grain, grain):
        is_epoch = pdf in ('epoch_s', 'epoch_ms')
        if not is_epoch:
            raise NotImplementedError('Pinot currently only supports epochs')
        # The DATETIMECONVERT pinot udf is documented at
        # Per https://github.com/apache/incubator-pinot/wiki/dateTimeConvert-UDF
        # We are not really converting any time units, just bucketing them.
        seconds_or_ms = 'MILLISECONDS' if pdf == 'epoch_ms' else 'SECONDS'
        tf = f'1:{seconds_or_ms}:EPOCH'
        granularity = cls._time_grain_to_datetimeconvert.get(time_grain)
        if not granularity:
            raise NotImplementedError('No pinot grain spec for ' + str(time_grain))
        # In pinot the output is a string since there is no timestamp column like pg
        return f'DATETIMECONVERT({expr}, "{tf}", "{tf}", "{granularity}")'

    @classmethod
    def make_select_compatible(cls, groupby_exprs, select_exprs):
        # Pinot does not want the group by expr's to appear in the select clause
        select_sans_groupby = []
        # We want identity and not equality, so doing the filtering manually
        for s in select_exprs:
            for gr in groupby_exprs:
                if s is gr:
                    break
            else:
                select_sans_groupby.append(s)
        return select_sans_groupby


class ClickHouseEngineSpec(BaseEngineSpec):
    """Dialect for ClickHouse analytical DB."""

    engine = 'clickhouse'

    time_secondary_columns = True
    time_groupby_inline = True

    time_grain_functions = {
        None: '{col}',
        'PT1M': 'toStartOfMinute(toDateTime({col}))',
        'PT5M': 'toDateTime(intDiv(toUInt32(toDateTime({col})), 300)*300)',
        'PT10M': 'toDateTime(intDiv(toUInt32(toDateTime({col})), 600)*600)',
        'PT15M': 'toDateTime(intDiv(toUInt32(toDateTime({col})), 900)*900)',
        'PT0.5H': 'toDateTime(intDiv(toUInt32(toDateTime({col})), 1800)*1800)',
        'PT1H': 'toStartOfHour(toDateTime({col}))',
        'P1D': 'toStartOfDay(toDateTime({col}))',
        'P1W': 'toMonday(toDateTime({col}))',
        'P1M': 'toStartOfMonth(toDateTime({col}))',
        'P0.25Y': 'toStartOfQuarter(toDateTime({col}))',
        'P1Y': 'toStartOfYear(toDateTime({col}))',
    }

    @classmethod
    def convert_dttm(cls, target_type, dttm):
        tt = target_type.upper()
        if tt == 'DATE':
            return "toDate('{}')".format(dttm.strftime('%Y-%m-%d'))
        if tt == 'DATETIME':
            return "toDateTime('{}')".format(
                dttm.strftime('%Y-%m-%d %H:%M:%S'))
        return "'{}'".format(dttm.strftime('%Y-%m-%d %H:%M:%S'))


class BQEngineSpec(BaseEngineSpec):
    """Engine spec for Google's BigQuery

    As contributed by @mxmzdlv on issue #945"""
    engine = 'bigquery'
    max_column_name_length = 128

    """
    https://www.python.org/dev/peps/pep-0249/#arraysize
    raw_connections bypass the pybigquery query execution context and deal with
    raw dbapi connection directly.
    If this value is not set, the default value is set to 1, as described here,
    https://googlecloudplatform.github.io/google-cloud-python/latest/_modules/google/cloud/bigquery/dbapi/cursor.html#Cursor

    The default value of 5000 is derived from the pybigquery.
    https://github.com/mxmzdlv/pybigquery/blob/d214bb089ca0807ca9aaa6ce4d5a01172d40264e/pybigquery/sqlalchemy_bigquery.py#L102
    """
    arraysize = 5000

    time_grain_functions = {
        None: '{col}',
        'PT1S': 'TIMESTAMP_TRUNC({col}, SECOND)',
        'PT1M': 'TIMESTAMP_TRUNC({col}, MINUTE)',
        'PT1H': 'TIMESTAMP_TRUNC({col}, HOUR)',
        'P1D': 'TIMESTAMP_TRUNC({col}, DAY)',
        'P1W': 'TIMESTAMP_TRUNC({col}, WEEK)',
        'P1M': 'TIMESTAMP_TRUNC({col}, MONTH)',
        'P0.25Y': 'TIMESTAMP_TRUNC({col}, QUARTER)',
        'P1Y': 'TIMESTAMP_TRUNC({col}, YEAR)',
    }

    @classmethod
    def convert_dttm(cls, target_type, dttm):
        tt = target_type.upper()
        if tt == 'DATE':
            return "'{}'".format(dttm.strftime('%Y-%m-%d'))
        return "'{}'".format(dttm.strftime('%Y-%m-%d %H:%M:%S'))

    @classmethod
    def fetch_data(cls, cursor, limit):
        data = super(BQEngineSpec, cls).fetch_data(cursor, limit)
        if len(data) != 0 and type(data[0]).__name__ == 'Row':
            data = [r.values() for r in data]
        return data

    @staticmethod
    def mutate_label(label):
        """
        BigQuery field_name should start with a letter or underscore and contain only
        alphanumeric characters. Labels that start with a number are prefixed with an
        underscore. Any unsupported characters are replaced with underscores and an
        md5 hash is added to the end of the label to avoid possible collisions.
        :param str label: the original label which might include unsupported characters
        :return: String that is supported by the database
        """
        label_hashed = '_' + hashlib.md5(label.encode('utf-8')).hexdigest()

        # if label starts with number, add underscore as first character
        label_mutated = '_' + label if re.match(r'^\d', label) else label

        # replace non-alphanumeric characters with underscores
        label_mutated = re.sub(r'[^\w]+', '_', label_mutated)
        if label_mutated != label:
            # add md5 hash to label to avoid possible collisions
            label_mutated += label_hashed

        return label_mutated

    @classmethod
    def truncate_label(cls, label):
        """BigQuery requires column names start with either a letter or
        underscore. To make sure this is always the case, an underscore is prefixed
        to the truncated label.
        """
        return '_' + hashlib.md5(label.encode('utf-8')).hexdigest()

    @classmethod
    def extra_table_metadata(cls, database, table_name, schema_name):
        indexes = database.get_indexes(table_name, schema_name)
        if not indexes:
            return {}
        partitions_columns = [
            index.get('column_names', []) for index in indexes
            if index.get('name') == 'partition'
        ]
        cluster_columns = [
            index.get('column_names', []) for index in indexes
            if index.get('name') == 'clustering'
        ]
        return {
            'partitions': {
                'cols': partitions_columns,
            },
            'clustering': {
                'cols': cluster_columns,
            },
        }

    @classmethod
    def _get_fields(cls, cols):
        """
        BigQuery dialect requires us to not use backtick in the fieldname which are
        nested.
        Using literal_column handles that issue.
        https://docs.sqlalchemy.org/en/latest/core/tutorial.html#using-more-specific-text-with-table-literal-column-and-column
        Also explicility specifying column names so we don't encounter duplicate
        column names in the result.
        """
        return [sqla.literal_column(c.get('name')).label(c.get('name').replace('.', '__'))
                for c in cols]


class ImpalaEngineSpec(BaseEngineSpec):
    """Engine spec for Cloudera's Impala"""

    engine = 'impala'

    time_grain_functions = {
        None: '{col}',
        'PT1M': "TRUNC({col}, 'MI')",
        'PT1H': "TRUNC({col}, 'HH')",
        'P1D': "TRUNC({col}, 'DD')",
        'P1W': "TRUNC({col}, 'WW')",
        'P1M': "TRUNC({col}, 'MONTH')",
        'P0.25Y': "TRUNC({col}, 'Q')",
        'P1Y': "TRUNC({col}, 'YYYY')",
    }

    @classmethod
    def epoch_to_dttm(cls):
        return 'from_unixtime({col})'

    @classmethod
    def convert_dttm(cls, target_type, dttm):
        tt = target_type.upper()
        if tt == 'DATE':
            return "'{}'".format(dttm.strftime('%Y-%m-%d'))
        return "'{}'".format(dttm.strftime('%Y-%m-%d %H:%M:%S'))

    @classmethod
    def get_schema_names(cls, inspector):
        schemas = [row[0] for row in inspector.engine.execute('SHOW SCHEMAS')
                   if not row[0].startswith('_')]
        return schemas


class DruidEngineSpec(BaseEngineSpec):
    """Engine spec for Druid.io"""
    engine = 'druid'
    inner_joins = False
    allows_subquery = False

    time_grain_functions = {
        None: '{col}',
        'PT1S': 'FLOOR({col} TO SECOND)',
        'PT1M': 'FLOOR({col} TO MINUTE)',
        'PT1H': 'FLOOR({col} TO HOUR)',
        'P1D': 'FLOOR({col} TO DAY)',
        'P1W': 'FLOOR({col} TO WEEK)',
        'P1M': 'FLOOR({col} TO MONTH)',
        'P0.25Y': 'FLOOR({col} TO QUARTER)',
        'P1Y': 'FLOOR({col} TO YEAR)',
    }

    @classmethod
    def alter_new_orm_column(cls, orm_col):
        if orm_col.column_name == '__time':
            orm_col.is_dttm = True


class GSheetsEngineSpec(SqliteEngineSpec):
    """Engine for Google spreadsheets"""
    engine = 'gsheets'
    inner_joins = False
    allows_subquery = False


class KylinEngineSpec(BaseEngineSpec):
    """Dialect for Apache Kylin"""

    engine = 'kylin'

    time_grain_functions = {
        None: '{col}',
        'PT1S': 'CAST(FLOOR(CAST({col} AS TIMESTAMP) TO SECOND) AS TIMESTAMP)',
        'PT1M': 'CAST(FLOOR(CAST({col} AS TIMESTAMP) TO MINUTE) AS TIMESTAMP)',
        'PT1H': 'CAST(FLOOR(CAST({col} AS TIMESTAMP) TO HOUR) AS TIMESTAMP)',
        'P1D': 'CAST(FLOOR(CAST({col} AS TIMESTAMP) TO DAY) AS DATE)',
        'P1W': 'CAST(TIMESTAMPADD(WEEK, WEEK(CAST({col} AS DATE)) - 1, \
               FLOOR(CAST({col} AS TIMESTAMP) TO YEAR)) AS DATE)',
        'P1M': 'CAST(FLOOR(CAST({col} AS TIMESTAMP) TO MONTH) AS DATE)',
        'P0.25Y': 'CAST(TIMESTAMPADD(QUARTER, QUARTER(CAST({col} AS DATE)) - 1, \
                  FLOOR(CAST({col} AS TIMESTAMP) TO YEAR)) AS DATE)',
        'P1Y': 'CAST(FLOOR(CAST({col} AS TIMESTAMP) TO YEAR) AS DATE)',
    }

    @classmethod
    def convert_dttm(cls, target_type, dttm):
        tt = target_type.upper()
        if tt == 'DATE':
            return "CAST('{}' AS DATE)".format(dttm.isoformat()[:10])
        if tt == 'TIMESTAMP':
            return "CAST('{}' AS TIMESTAMP)".format(
                dttm.strftime('%Y-%m-%d %H:%M:%S'))
        return "'{}'".format(dttm.strftime('%Y-%m-%d %H:%M:%S'))


class TeradataEngineSpec(BaseEngineSpec):
    """Dialect for Teradata DB."""
    engine = 'teradata'
    limit_method = LimitMethod.WRAP_SQL
    max_column_name_length = 30  # since 14.10 this is 128

    time_grain_functions = {
        None: '{col}',
        'PT1M': "TRUNC(CAST({col} as DATE), 'MI')",
        'PT1H': "TRUNC(CAST({col} as DATE), 'HH')",
        'P1D': "TRUNC(CAST({col} as DATE), 'DDD')",
        'P1W': "TRUNC(CAST({col} as DATE), 'WW')",
        'P1M': "TRUNC(CAST({col} as DATE), 'MONTH')",
        'P0.25Y': "TRUNC(CAST({col} as DATE), 'Q')",
        'P1Y': "TRUNC(CAST({col} as DATE), 'YEAR')",
    }


engines = {
    o.engine: o for o in globals().values()
    if inspect.isclass(o) and issubclass(o, BaseEngineSpec)}<|MERGE_RESOLUTION|>--- conflicted
+++ resolved
@@ -841,21 +841,13 @@
         }
 
     @classmethod
-<<<<<<< HEAD
-    def _get_full_name(cls, names: list) -> str:
-=======
     def _get_full_name(cls, names: List[Tuple[str, str]]) -> str:
->>>>>>> 51c7f92c
         """
         Get the full column name
         :param names: list of all individual column names
         :return: full column name
         """
-<<<<<<< HEAD
-        return '.'.join(row_type[0] for row_type in names if row_type[0] is not None)
-=======
         return '.'.join(column[0] for column in names if column[0])
->>>>>>> 51c7f92c
 
     @classmethod
     def _has_nested_data_types(cls, component_type: str) -> bool:
@@ -871,32 +863,20 @@
             or re.search(white_space_regex, component_type) is not None
 
     @classmethod
-<<<<<<< HEAD
-    def _split_data_type(cls, data_type: str, delimiter: str) -> list:
-=======
     def _split_data_type(cls, data_type: str, delimiter: str) -> List[str]:
->>>>>>> 51c7f92c
         """
         Split data type based on given delimiter. Do not split the string if the
         delimiter is enclosed in quotes
         :param data_type: data type
         :param delimiter: string separator (i.e. open parenthesis, closed parenthesis,
                comma, whitespace)
-<<<<<<< HEAD
-        :return:list of strings after breaking it by the delimiter
-=======
         :return: list of strings after breaking it by the delimiter
->>>>>>> 51c7f92c
         """
         return re.split(
             r'{}(?=(?:[^\"]*\"[^\"]*\")*[^\"]*$)'.format(delimiter), data_type)
 
     @classmethod
-<<<<<<< HEAD
-    def _parse_structural_column(cls, column: RowProxy, result: list) -> None:
-=======
     def _parse_structural_column(cls, column: RowProxy, result: List[dict]) -> None:
->>>>>>> 51c7f92c
         """
         Parse a row or array column
         :param column: column
@@ -906,11 +886,7 @@
         # split on open parenthesis ( to get the structural
         # data type and its component types
         data_types = cls._split_data_type(full_data_type, r'\(')
-<<<<<<< HEAD
-        stack: list = []
-=======
         stack: List[Tuple[str, str]] = []
->>>>>>> 51c7f92c
         for data_type in data_types:
             # split on closed parenthesis ) to track which component
             # types belong to what structural data type
@@ -951,11 +927,7 @@
                 # We have an array of row objects (i.e. array(row(...)))
                 elif 'array' == inner_type or 'row' == inner_type:
                     # Push a dummy object to represent the structural data type
-<<<<<<< HEAD
-                    stack.append((None, inner_type))
-=======
                     stack.append(('', inner_type))
->>>>>>> 51c7f92c
                 # We have an array of a basic data types(i.e. array(varchar)).
                 elif len(stack) > 0:
                     # Because it is an array of a basic data type. We have finished
@@ -963,12 +935,8 @@
                     stack.pop()
 
     @classmethod
-<<<<<<< HEAD
-    def _show_columns(cls, inspector: Inspector, table_name: str, schema: str) -> list:
-=======
     def _show_columns(
             cls, inspector: Inspector, table_name: str, schema: str) -> List[RowProxy]:
->>>>>>> 51c7f92c
         """
         Show presto column names
         :param inspector: object that performs database schema inspection
@@ -984,12 +952,8 @@
         return columns
 
     @classmethod
-<<<<<<< HEAD
-    def get_columns(cls, inspector: Inspector, table_name: str, schema: str) -> list:
-=======
     def get_columns(
             cls, inspector: Inspector, table_name: str, schema: str) -> List[dict]:
->>>>>>> 51c7f92c
         """
         Get columns from a Presto data source. This includes handling row and
         array data types
@@ -1000,11 +964,7 @@
                 (i.e. column name and data type)
         """
         columns = cls._show_columns(inspector, table_name, schema)
-<<<<<<< HEAD
-        result: list = []
-=======
         result: List[dict] = []
->>>>>>> 51c7f92c
         for column in columns:
             try:
                 # parse column if it is a row or array
@@ -1014,11 +974,7 @@
                 else:  # otherwise column is a basic data type
                     column_type = presto_type_map[column.Type]()
             except KeyError:
-<<<<<<< HEAD
-                print('Did not recognize type {} of column {}'.format(
-=======
                 logging.info('Did not recognize type {} of column {}'.format(
->>>>>>> 51c7f92c
                     column.Type, column.Column))
                 column_type = types.NullType
             result.append(cls._create_column_info(column, column.Column, column_type))
@@ -1027,11 +983,7 @@
     @classmethod
     def select_star(cls, my_db, table_name: str, engine: Engine, schema: str = None,
                     limit: int = 100, show_cols: bool = False, indent: bool = True,
-<<<<<<< HEAD
-                    latest_partition: bool = True, cols: list = []) -> str:
-=======
                     latest_partition: bool = True, cols: List[dict] = []) -> str:
->>>>>>> 51c7f92c
         """
         Temporary method until we have a function that can handle row and array columns
         """
@@ -1040,11 +992,7 @@
             dot_regex = r'\.(?=(?:[^\"]*\"[^\"]*\")*[^\"]*$)'
             presto_cols = [
                 col for col in presto_cols if re.search(dot_regex, col['name']) is None]
-<<<<<<< HEAD
-        return super(PrestoEngineSpec, cls).select_star(
-=======
         return BaseEngineSpec.select_star(
->>>>>>> 51c7f92c
             my_db, table_name, engine, schema, limit,
             show_cols, indent, latest_partition, presto_cols,
         )
@@ -1559,12 +1507,8 @@
             polled = cursor.poll()
 
     @classmethod
-<<<<<<< HEAD
-    def get_columns(cls, inspector: Inspector, table_name: str, schema: str) -> list:
-=======
     def get_columns(
             cls, inspector: Inspector, table_name: str, schema: str) -> List[dict]:
->>>>>>> 51c7f92c
         return inspector.get_columns(table_name, schema)
 
     @classmethod
