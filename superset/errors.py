# Licensed to the Apache Software Foundation (ASF) under one
# or more contributor license agreements.  See the NOTICE file
# distributed with this work for additional information
# regarding copyright ownership.  The ASF licenses this file
# to you under the Apache License, Version 2.0 (the
# "License"); you may not use this file except in compliance
# with the License.  You may obtain a copy of the License at
#
#   http://www.apache.org/licenses/LICENSE-2.0
#
# Unless required by applicable law or agreed to in writing,
# software distributed under the License is distributed on an
# "AS IS" BASIS, WITHOUT WARRANTIES OR CONDITIONS OF ANY
# KIND, either express or implied.  See the License for the
# specific language governing permissions and limitations
# under the License.
# pylint: disable=too-few-public-methods,invalid-name
from dataclasses import dataclass  # pylint: disable=wrong-import-order
from enum import Enum
from typing import Any, Dict, Optional

from flask_babel import gettext as _


class SupersetErrorType(str, Enum):
    """
    Types of errors that can exist within Superset.

    Keep in sync with superset-frontend/src/components/ErrorMessage/types.ts
    and docs/src/pages/docs/Miscellaneous/issue_codes.mdx
    """

    # Frontend errors
    FRONTEND_CSRF_ERROR = "FRONTEND_CSRF_ERROR"
    FRONTEND_NETWORK_ERROR = "FRONTEND_NETWORK_ERROR"
    FRONTEND_TIMEOUT_ERROR = "FRONTEND_TIMEOUT_ERROR"

    # DB Engine errors
    GENERIC_DB_ENGINE_ERROR = "GENERIC_DB_ENGINE_ERROR"
    COLUMN_DOES_NOT_EXIST_ERROR = "COLUMN_DOES_NOT_EXIST_ERROR"
    TABLE_DOES_NOT_EXIST_ERROR = "TABLE_DOES_NOT_EXIST_ERROR"
    SCHEMA_DOES_NOT_EXIST_ERROR = "SCHEMA_DOES_NOT_EXIST_ERROR"
    CONNECTION_INVALID_USERNAME_ERROR = "CONNECTION_INVALID_USERNAME_ERROR"
    CONNECTION_INVALID_PASSWORD_ERROR = "CONNECTION_INVALID_PASSWORD_ERROR"
    CONNECTION_INVALID_HOSTNAME_ERROR = "CONNECTION_INVALID_HOSTNAME_ERROR"
    CONNECTION_PORT_CLOSED_ERROR = "CONNECTION_PORT_CLOSED_ERROR"
    CONNECTION_INVALID_PORT_ERROR = "CONNECTION_INVALID_PORT_ERROR"
    CONNECTION_HOST_DOWN_ERROR = "CONNECTION_HOST_DOWN_ERROR"
    CONNECTION_ACCESS_DENIED_ERROR = "CONNECTION_ACCESS_DENIED_ERROR"
    CONNECTION_UNKNOWN_DATABASE_ERROR = "CONNECTION_UNKNOWN_DATABASE_ERROR"
    CONNECTION_DATABASE_PERMISSIONS_ERROR = "CONNECTION_DATABASE_PERMISSIONS_ERROR"
    CONNECTION_MISSING_PARAMETERS_ERROR = "CONNECTION_MISSING_PARAMETERS_ERROR"
    OBJECT_DOES_NOT_EXIST_ERROR = "OBJECT_DOES_NOT_EXIST_ERROR"
    SYNTAX_ERROR = "SYNTAX_ERROR"

    # Viz errors
    VIZ_GET_DF_ERROR = "VIZ_GET_DF_ERROR"
    UNKNOWN_DATASOURCE_TYPE_ERROR = "UNKNOWN_DATASOURCE_TYPE_ERROR"
    FAILED_FETCHING_DATASOURCE_INFO_ERROR = "FAILED_FETCHING_DATASOURCE_INFO_ERROR"

    # Security access errors
    TABLE_SECURITY_ACCESS_ERROR = "TABLE_SECURITY_ACCESS_ERROR"
    DATASOURCE_SECURITY_ACCESS_ERROR = "DATASOURCE_SECURITY_ACCESS_ERROR"
    DATABASE_SECURITY_ACCESS_ERROR = "DATABASE_SECURITY_ACCESS_ERROR"
    QUERY_SECURITY_ACCESS_ERROR = "QUERY_SECURITY_ACCESS_ERROR"
    MISSING_OWNERSHIP_ERROR = "MISSING_OWNERSHIP_ERROR"

    # Other errors
    BACKEND_TIMEOUT_ERROR = "BACKEND_TIMEOUT_ERROR"

    # Sql Lab errors
    MISSING_TEMPLATE_PARAMS_ERROR = "MISSING_TEMPLATE_PARAMS_ERROR"
    INVALID_TEMPLATE_PARAMS_ERROR = "INVALID_TEMPLATE_PARAMS_ERROR"
    RESULTS_BACKEND_NOT_CONFIGURED_ERROR = "RESULTS_BACKEND_NOT_CONFIGURED_ERROR"
    DML_NOT_ALLOWED_ERROR = "DML_NOT_ALLOWED_ERROR"
    INVALID_CTAS_QUERY_ERROR = "INVALID_CTAS_QUERY_ERROR"
    INVALID_CVAS_QUERY_ERROR = "INVALID_CVAS_QUERY_ERROR"
    SQLLAB_TIMEOUT_ERROR = "SQLLAB_TIMEOUT_ERROR"
    RESULTS_BACKEND_ERROR = "RESULTS_BACKEND_ERROR"

    # Generic errors
    GENERIC_COMMAND_ERROR = "GENERIC_COMMAND_ERROR"
    GENERIC_BACKEND_ERROR = "GENERIC_BACKEND_ERROR"

    # API errors
    INVALID_PAYLOAD_FORMAT_ERROR = "INVALID_PAYLOAD_FORMAT_ERROR"
    INVALID_PAYLOAD_SCHEMA_ERROR = "INVALID_PAYLOAD_SCHEMA_ERROR"


ISSUE_CODES = {
    1000: _("The datasource is too large to query."),
    1001: _("The database is under an unusual load."),
    1002: _("The database returned an unexpected error."),
    1003: _(
        "There is a syntax error in the SQL query. "
        "Perhaps there was a misspelling or a typo."
    ),
    1004: _("The column was deleted or renamed in the database."),
    1005: _("The table was deleted or renamed in the database."),
    1006: _("One or more parameters specified in the query are missing."),
    1007: _("The hostname provided can't be resolved."),
    1008: _("The port is closed."),
    1009: _("The host might be down, and can't be reached on the provided port."),
    1010: _("Superset encountered an error while running a command."),
    1011: _("Superset encountered an unexpected error."),
    1012: _("The username provided when connecting to a database is not valid."),
    1013: _("The password provided when connecting to a database is not valid."),
    1014: _("Either the username or the password is wrong."),
    1015: _("Either the database is spelled incorrectly or does not exist."),
    1016: _("The schema was deleted or renamed in the database."),
    1017: _("User doesn't have the proper permissions."),
    1018: _("One or more parameters needed to configure a database are missing."),
    1019: _("The submitted payload has the incorrect format."),
    1020: _("The submitted payload has the incorrect schema."),
    1021: _("Results backend needed for asynchronous queries is not configured."),
    1022: _("Database does not allow data manipulation."),
    1023: _(
        "The CTAS (create table as select) doesn't have a "
        "SELECT statement at the end. Please make sure your query has a "
        "SELECT as its last statement. Then, try running your query again."
    ),
    1024: _("CVAS (create view as select) query has more than one statement."),
    1025: _("CVAS (create view as select) query is not a SELECT statement."),
    1026: _("Query is too complex and takes too long to run."),
    1027: _("The database is currently running too many queries."),
    1028: _("One or more parameters specified in the query are malformatted."),
    1029: _("The object does not exist in the given database."),
    1030: _("The query has a syntax error."),
    1031: _("The results backend no longer has the data from the query."),
    1032: _("The query associated with the results was deleted."),
    1033: _(
        "The results stored in the backend were stored in a "
        "different format, and no longer can be deserialized."
    ),
<<<<<<< HEAD
    1034: _("The port number is invalid."),
=======
>>>>>>> ffa51753
}


ERROR_TYPES_TO_ISSUE_CODES_MAPPING = {
    SupersetErrorType.BACKEND_TIMEOUT_ERROR: [1000, 1001],
    SupersetErrorType.GENERIC_DB_ENGINE_ERROR: [1002],
    SupersetErrorType.COLUMN_DOES_NOT_EXIST_ERROR: [1003, 1004],
    SupersetErrorType.TABLE_DOES_NOT_EXIST_ERROR: [1003, 1005],
    SupersetErrorType.SCHEMA_DOES_NOT_EXIST_ERROR: [1003, 1016],
    SupersetErrorType.MISSING_TEMPLATE_PARAMS_ERROR: [1006],
    SupersetErrorType.INVALID_TEMPLATE_PARAMS_ERROR: [1028],
    SupersetErrorType.RESULTS_BACKEND_NOT_CONFIGURED_ERROR: [1021],
    SupersetErrorType.DML_NOT_ALLOWED_ERROR: [1022],
    SupersetErrorType.CONNECTION_INVALID_HOSTNAME_ERROR: [1007],
    SupersetErrorType.CONNECTION_PORT_CLOSED_ERROR: [1008],
    SupersetErrorType.CONNECTION_HOST_DOWN_ERROR: [1009],
    SupersetErrorType.GENERIC_COMMAND_ERROR: [1010],
    SupersetErrorType.GENERIC_BACKEND_ERROR: [1011],
    SupersetErrorType.CONNECTION_INVALID_USERNAME_ERROR: [1012],
    SupersetErrorType.CONNECTION_INVALID_PASSWORD_ERROR: [1013],
    SupersetErrorType.CONNECTION_ACCESS_DENIED_ERROR: [1014, 1015],
    SupersetErrorType.CONNECTION_UNKNOWN_DATABASE_ERROR: [1015],
    SupersetErrorType.CONNECTION_DATABASE_PERMISSIONS_ERROR: [1017],
    SupersetErrorType.CONNECTION_MISSING_PARAMETERS_ERROR: [1018],
    SupersetErrorType.INVALID_PAYLOAD_FORMAT_ERROR: [1019],
    SupersetErrorType.INVALID_PAYLOAD_SCHEMA_ERROR: [1020],
    SupersetErrorType.INVALID_CTAS_QUERY_ERROR: [1023],
    SupersetErrorType.INVALID_CVAS_QUERY_ERROR: [1024, 1025],
    SupersetErrorType.SQLLAB_TIMEOUT_ERROR: [1026, 1027],
    SupersetErrorType.OBJECT_DOES_NOT_EXIST_ERROR: [1029],
    SupersetErrorType.SYNTAX_ERROR: [1030],
<<<<<<< HEAD
    SupersetErrorType.CONNECTION_INVALID_PORT_ERROR: [1034],
=======
    SupersetErrorType.RESULTS_BACKEND_ERROR: [1031, 1032, 1033],
>>>>>>> ffa51753
}


class ErrorLevel(str, Enum):
    """
    Levels of errors that can exist within Superset.

    Keep in sync with superset-frontend/src/components/ErrorMessage/types.ts
    """

    INFO = "info"
    WARNING = "warning"
    ERROR = "error"


@dataclass
class SupersetError:
    """
    An error that is returned to a client.
    """

    message: str
    error_type: SupersetErrorType
    level: ErrorLevel
    extra: Optional[Dict[str, Any]] = None

    def __post_init__(self) -> None:
        """
        Mutates the extra params with user facing error codes that map to backend
        errors.
        """
        issue_codes = ERROR_TYPES_TO_ISSUE_CODES_MAPPING.get(self.error_type)
        if issue_codes:
            self.extra = self.extra or {}
            self.extra.update(
                {
                    "issue_codes": [
                        {
                            "code": issue_code,
                            "message": (
                                f"Issue {issue_code} - {ISSUE_CODES[issue_code]}"
                            ),
                        }
                        for issue_code in issue_codes
                    ]
                }
            )<|MERGE_RESOLUTION|>--- conflicted
+++ resolved
@@ -132,10 +132,7 @@
         "The results stored in the backend were stored in a "
         "different format, and no longer can be deserialized."
     ),
-<<<<<<< HEAD
     1034: _("The port number is invalid."),
-=======
->>>>>>> ffa51753
 }
 
 
@@ -167,11 +164,8 @@
     SupersetErrorType.SQLLAB_TIMEOUT_ERROR: [1026, 1027],
     SupersetErrorType.OBJECT_DOES_NOT_EXIST_ERROR: [1029],
     SupersetErrorType.SYNTAX_ERROR: [1030],
-<<<<<<< HEAD
+    SupersetErrorType.RESULTS_BACKEND_ERROR: [1031, 1032, 1033],
     SupersetErrorType.CONNECTION_INVALID_PORT_ERROR: [1034],
-=======
-    SupersetErrorType.RESULTS_BACKEND_ERROR: [1031, 1032, 1033],
->>>>>>> ffa51753
 }
 
 
