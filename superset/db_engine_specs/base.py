--- conflicted
+++ resolved
@@ -1477,25 +1477,4 @@
                 ),
             )
 
-<<<<<<< HEAD
-        return errors
-=======
-        return errors
-
-    @classmethod
-    def parameters_json_schema(cls) -> Any:
-        """
-        Return configuration parameters as OpenAPI.
-        """
-        if not cls.parameters_schema:
-            return None
-
-        spec = APISpec(
-            title="Database Parameters",
-            version="1.0.0",
-            openapi_version="3.0.2",
-            plugins=[MarshmallowPlugin()],
-        )
-        spec.components.schema(cls.__name__, schema=cls.parameters_schema)
-        return spec.to_dict()["components"]["schemas"][cls.__name__]
->>>>>>> 4160e453
+        return errors