--- conflicted
+++ resolved
@@ -19,19 +19,14 @@
 import React, { FunctionComponent, useState, useEffect } from 'react';
 import cx from 'classnames';
 import InfoTooltip from 'src/components/InfoTooltip';
-import { t, supersetTheme } from '@superset-ui/core';
+import { t, supersetTheme, styled } from '@superset-ui/core';
 import {
   useSingleViewResource,
   testDatabaseConnection,
 } from 'src/views/CRUD/hooks';
 import withToasts from 'src/messageToasts/enhancers/withToasts';
-<<<<<<< HEAD
-import Tabs from 'src/common/components/Tabs';
+import Tabs from 'src/components/Tabs';
 import { Alert } from 'src/common/components';
-import { styled } from '@superset-ui/core';
-=======
-import Tabs from 'src/components/Tabs';
->>>>>>> 9097c29d
 import Button from 'src/components/Button';
 import IndeterminateCheckbox from 'src/components/IndeterminateCheckbox';
 import Collapse from 'src/components/Collapse';
