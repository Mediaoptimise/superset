/**
 * Licensed to the Apache Software Foundation (ASF) under one
 * or more contributor license agreements.  See the NOTICE file
 * distributed with this work for additional information
 * regarding copyright ownership.  The ASF licenses this file
 * to you under the Apache License, Version 2.0 (the
 * "License"); you may not use this file except in compliance
 * with the License.  You may obtain a copy of the License at
 *
 *   http://www.apache.org/licenses/LICENSE-2.0
 *
 * Unless required by applicable law or agreed to in writing,
 * software distributed under the License is distributed on an
 * "AS IS" BASIS, WITHOUT WARRANTIES OR CONDITIONS OF ANY
 * KIND, either express or implied.  See the License for the
 * specific language governing permissions and limitations
 * under the License.
 */
type DatabaseUser = {
  first_name: string;
  last_name: string;
};

export type CatalogObject = {
  name: string;
  value: string;
};

export type DatabaseObject = {
  // Connection + general
  id?: number;
  database_name: string;
  name: string; // synonym to database_name
  sqlalchemy_uri?: string;
  backend?: string;
  created_by?: null | DatabaseUser;
  changed_on_delta_humanized?: string;
  changed_on?: string;
  parameters?: {
    database_name?: string;
    host?: string;
    port?: number;
    database?: string;
    username?: string;
    password?: string;
    encryption?: boolean;
    credentials_info?: string;
    service_account_info?: string;
    query?: Record<string, string>;
    catalog?: Record<string, string>;
<<<<<<< HEAD
    properties?: Record<string, any>;
=======
    warehouse?: string;
    role?: string;
    account?: string;
>>>>>>> b0718811
  };
  configuration_method: CONFIGURATION_METHOD;
  engine?: string;
  paramProperties?: Record<string, any>;

  // Performance
  cache_timeout?: string;
  allow_run_async?: boolean;

  // SQL Lab
  expose_in_sqllab?: boolean;
  allow_ctas?: boolean;
  allow_cvas?: boolean;
  allow_dml?: boolean;
  allow_multi_schema_metadata_fetch?: boolean;
  force_ctas_schema?: string;

  // Security
  encrypted_extra?: string;
  server_cert?: string;
  allow_csv_upload?: boolean;
  impersonate_user?: boolean;
  parameters_schema?: Record<string, any>;

  // Extra
  extra_json?: {
    engine_params?: {
      catalog: Record<any, any> | string;
    };
    metadata_params?: {} | string;
    metadata_cache_timeout?: {
      schema_cache_timeout?: number; // in Performance
      table_cache_timeout?: number; // in Performance
    }; // No field, holds schema and table timeout
    allows_virtual_table_explore?: boolean; // in SQL Lab
    schemas_allowed_for_csv_upload?: string[]; // in Security
    cancel_query_on_windows_unload?: boolean; // in Performance

    version?: string;
    cost_estimate_enabled?: boolean; // in SQL Lab
  };

  // Temporary storage
  catalog?: Array<CatalogObject>;
  query_input?: string;
  extra?: string;
};

export type DatabaseForm = {
  engine: string;
  name: string;
  parameters: {
    properties: {
      database: {
        description: string;
        type: string;
      };
      host: {
        description: string;
        type: string;
      };
      password: {
        description: string;
        nullable: boolean;
        type: string;
      };
      port: {
        description: string;
        format: string;
        type: string;
      };
      query: {
        additionalProperties: {};
        description: string;
        type: string;
      };
      username: {
        description: string;
        nullable: boolean;
        type: string;
      };
      credentials_info: {
        description: string;
        nullable: boolean;
        type: string;
      };
      service_account_info: {
        description: string;
        nullable: boolean;
        type: string;
      };
    };
    required: string[];
    type: string;
  };
  preferred: boolean;
  sqlalchemy_uri_placeholder: string;
};

// the values should align with the database
// model enum in superset/superset/models/core.py
export enum CONFIGURATION_METHOD {
  SQLALCHEMY_URI = 'sqlalchemy_form',
  DYNAMIC_FORM = 'dynamic_form',
}<|MERGE_RESOLUTION|>--- conflicted
+++ resolved
@@ -48,13 +48,10 @@
     service_account_info?: string;
     query?: Record<string, string>;
     catalog?: Record<string, string>;
-<<<<<<< HEAD
     properties?: Record<string, any>;
-=======
     warehouse?: string;
     role?: string;
     account?: string;
->>>>>>> b0718811
   };
   configuration_method: CONFIGURATION_METHOD;
   engine?: string;
