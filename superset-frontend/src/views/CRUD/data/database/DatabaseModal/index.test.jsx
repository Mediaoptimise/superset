--- conflicted
+++ resolved
@@ -29,26 +29,11 @@
   sqlalchemy_uri: 'postgres://superset:superset@something:1234/superset',
 };
 
-<<<<<<< HEAD
 const DATABASE_FETCH_ENDPOINT = 'glob:*/api/v1/database/10';
 const DATABASE_POST_ENDPOINT = 'glob:*/api/v1/database/';
 const AVAILABLE_DB_ENDPOINT = 'glob:*/api/v1/database/available*';
 fetchMock.config.overwriteRoutes = true;
 fetchMock.get(DATABASE_FETCH_ENDPOINT, {
-=======
-<<<<<<< HEAD
-const DATABASE_ENDPOINT = 'glob:*/api/v1/database/*';
-const AVAILABLE_DB_ENDPOINT = 'glob:*/api/v1/database/available/*';
-fetchMock.config.overwriteRoutes = true;
-fetchMock.get(DATABASE_ENDPOINT, {
-=======
-const DATABASE_FETCH_ENDPOINT = 'glob:*/api/v1/database/10';
-const DATABASE_POST_ENDPOINT = 'glob:*/api/v1/database/';
-const AVAILABLE_DB_ENDPOINT = 'glob:*/api/v1/database/available*';
-fetchMock.config.overwriteRoutes = true;
-fetchMock.get(DATABASE_FETCH_ENDPOINT, {
->>>>>>> e7640724877caf356c114659f1d09e5e2691cf9f
->>>>>>> 253053ba
   result: {
     id: 10,
     database_name: 'my database',
@@ -58,15 +43,7 @@
     configuration_method: 'sqlalchemy_form',
   },
 });
-<<<<<<< HEAD
 fetchMock.mock(AVAILABLE_DB_ENDPOINT, {
-=======
-<<<<<<< HEAD
-fetchMock.get(AVAILABLE_DB_ENDPOINT, {
-=======
-fetchMock.mock(AVAILABLE_DB_ENDPOINT, {
->>>>>>> e7640724877caf356c114659f1d09e5e2691cf9f
->>>>>>> 253053ba
   databases: [
     {
       engine: 'mysql',
@@ -77,91 +54,10 @@
 });
 
 describe('DatabaseModal', () => {
-<<<<<<< HEAD
-=======
-<<<<<<< HEAD
-  afterEach(fetchMock.reset);
-  describe('enzyme', () => {
-    let wrapper;
-    let spyOnUseSelector;
-    beforeAll(() => {
-      spyOnUseSelector = jest.spyOn(redux, 'useSelector');
-      spyOnUseSelector.mockReturnValue(initialState.common.conf);
-    });
-    beforeEach(() => {
-      wrapper = mount(
-        <Provider store={store}>
-          <DatabaseModal store={store} {...mockedProps} />
-        </Provider>,
-      );
-    });
-    afterEach(() => {
-      wrapper.unmount();
-    });
-    it('renders', () => {
-      expect(wrapper.find(DatabaseModal)).toExist();
-    });
-    it('renders a Modal', () => {
-      expect(wrapper.find(Modal)).toExist();
-    });
-    it('renders "Connect a database" header when no database is included', () => {
-      expect(wrapper.find('h4').text()).toEqual('Connect a database');
-    });
-    it('renders "Edit database" header when database prop is included', () => {
-      const editWrapper = mount(<DatabaseModal store={store} {...dbProps} />);
-      waitForComponentToPaint(editWrapper);
-      expect(editWrapper.find('h4').text()).toEqual('Edit database');
-      editWrapper.unmount();
-    });
-    it('renders a Tabs menu', () => {
-      expect(wrapper.find(Tabs)).toExist();
-    });
-    it('renders two TabPanes', () => {
-      expect(wrapper.find('.ant-tabs-tab')).toExist();
-      expect(wrapper.find('.ant-tabs-tab')).toHaveLength(2);
-    });
-    it('renders input elements for Connection section', () => {
-      expect(wrapper.find('input[name="database_name"]')).toExist();
-      expect(wrapper.find('input[name="sqlalchemy_uri"]')).toExist();
-    });
-  });
-
-  describe('RTL', () => {
-    describe('initial load', () => {
-      it('hides the forms from the db when not selected', () => {
-        render(<DatabaseModal show databaseId={1} />, { useRedux: true });
-        // Select Advanced tab
-        const advancedTab = screen.getByRole('tab', {
-          name: /advanced/i,
-        });
-        userEvent.click(advancedTab);
-        // Select SQL Lab tab
-        const sqlLabSettingsTab = screen.getByRole('tab', {
-          name: /sql lab/i,
-        });
-        userEvent.click(sqlLabSettingsTab);
-
-        const exposeInSqlLab = screen.getByText('Expose in SQL Lab');
-        const exposeChoicesForm = exposeInSqlLab.parentElement.nextSibling;
-        const schemaField = screen.getByText('CTAS & CVAS SCHEMA')
-          .parentElement;
-        expect(exposeChoicesForm).not.toHaveClass('open');
-        expect(schemaField).not.toHaveClass('open');
-      });
-    });
-    it('renders all settings when "Expose in SQL Lab" is checked', () => {
-      render(<DatabaseModal {...dbProps} />, { useRedux: true });
-
-=======
->>>>>>> 253053ba
   afterEach(fetchMock.restore);
   describe('initial load', () => {
     it('hides the forms from the db when not selected', () => {
       render(<DatabaseModal show databaseId={1} />, { useRedux: true });
-<<<<<<< HEAD
-=======
->>>>>>> e7640724877caf356c114659f1d09e5e2691cf9f
->>>>>>> 253053ba
       // Select Advanced tab
       const advancedTab = screen.getByRole('tab', {
         name: /advanced/i,
@@ -188,7 +84,6 @@
       name: /advanced/i,
     });
     userEvent.click(advancedTab);
-<<<<<<< HEAD
 
     // Select SQL Lab tab
     const sqlLabSettingsTab = screen.getByRole('tab', {
@@ -197,16 +92,6 @@
 
     userEvent.click(sqlLabSettingsTab);
 
-=======
-
-    // Select SQL Lab tab
-    const sqlLabSettingsTab = screen.getByRole('tab', {
-      name: /sql lab/i,
-    });
-
-    userEvent.click(sqlLabSettingsTab);
-
->>>>>>> 253053ba
     // Grab all SQL Lab settings by their labels
     // const exposeInSqlLab = screen.getByText('Expose in SQL Lab');
     const exposeInSqlLab = screen.getByRole('checkbox', {
@@ -434,139 +319,5 @@
       const todoText = screen.getAllByText(/todo/i);
       expect(todoText[0]).toBeVisible();
     });
-
-    describe('create database', () => {
-      it('should show a form when dynamic_form is selected', async () => {
-        const props = {
-          ...dbProps,
-          databaseId: null,
-          database_name: null,
-          sqlalchemy_uri: null,
-        };
-        render(<DatabaseModal {...props} />, { useRedux: true });
-        // it should have the correct header text
-        const headerText = screen.getByText(/connect a database/i);
-        expect(headerText).toBeVisible();
-
-        await screen.findByText(/display name/i);
-
-        // it does not fetch any databases if no id is passed in
-        expect(fetchMock.calls(DATABASE_FETCH_ENDPOINT).length).toEqual(0);
-
-        // todo we haven't hooked this up to load dynamically yet so
-        // we can't currently test it
-      });
-    });
-
-    describe('edit database', () => {
-      it('renders the sqlalchemy form when the sqlalchemy_form configuration method is set', async () => {
-        render(<DatabaseModal {...dbProps} />, { useRedux: true });
-
-        // it should have tabs
-        const tabs = screen.getAllByRole('tab');
-        expect(tabs.length).toEqual(2);
-        expect(tabs[0]).toHaveTextContent('Basic');
-        expect(tabs[1]).toHaveTextContent('Advanced');
-
-        // it should have the correct header text
-        const headerText = screen.getByText(/edit database/i);
-        expect(headerText).toBeVisible();
-
-        // todo add more when this form is built out
-      });
-      it('renders the dynamic form when the dynamic_form configuration method is set', async () => {
-        fetchMock.get(DATABASE_FETCH_ENDPOINT, {
-          result: {
-            id: 10,
-            database_name: 'my database',
-            expose_in_sqllab: false,
-            allow_ctas: false,
-            allow_cvas: false,
-            configuration_method: 'dynamic_form',
-            parameters: {
-              database: 'mydatabase',
-            },
-          },
-        });
-        render(<DatabaseModal {...dbProps} />, { useRedux: true });
-
-        await screen.findByText(/todo/i);
-
-        // // it should have tabs
-        const tabs = screen.getAllByRole('tab');
-        expect(tabs.length).toEqual(2);
-
-        // it should show a TODO for now
-        const todoText = screen.getAllByText(/todo/i);
-        expect(todoText[0]).toBeVisible();
-      });
-    });
-
-    describe('create database', () => {
-      it('should show a form when dynamic_form is selected', async () => {
-        const props = {
-          ...dbProps,
-          databaseId: null,
-          database_name: null,
-          sqlalchemy_uri: null,
-        };
-        render(<DatabaseModal {...props} />, { useRedux: true });
-        // it should have the correct header text
-        const headerText = screen.getByText(/connect a database/i);
-        expect(headerText).toBeVisible();
-
-        await screen.findByText(/display name/i);
-
-        // it does not fetch any databases if no id is passed in
-        expect(fetchMock.calls().length).toEqual(0);
-
-        // todo we haven't hooked this up to load dynamically yet so
-        // we can't currently test it
-      });
-    });
-
-    describe('edit database', () => {
-      it('renders the sqlalchemy form when the sqlalchemy_form configuration method is set', async () => {
-        render(<DatabaseModal {...dbProps} />, { useRedux: true });
-
-        // it should have tabs
-        const tabs = screen.getAllByRole('tab');
-        expect(tabs.length).toEqual(2);
-        expect(tabs[0]).toHaveTextContent('Basic');
-        expect(tabs[1]).toHaveTextContent('Advanced');
-
-        // it should have the correct header text
-        const headerText = screen.getByText(/edit database/i);
-        expect(headerText).toBeVisible();
-
-        // todo add more when this form is built out
-      });
-      it('renders the dynamic form when the dynamic_form configuration method is set', async () => {
-        fetchMock.get(DATABASE_ENDPOINT, {
-          result: {
-            id: 10,
-            database_name: 'my database',
-            expose_in_sqllab: false,
-            allow_ctas: false,
-            allow_cvas: false,
-            configuration_method: 'dynamic_form',
-            parameters: {
-              database: 'mydatabase',
-            },
-          },
-        });
-        render(<DatabaseModal {...dbProps} />, { useRedux: true });
-
-        await screen.findByText(/todo/i);
-
-        // // it should have tabs
-        const tabs = screen.getAllByRole('tab');
-        expect(tabs.length).toEqual(2);
-
-        // it should show a TODO for now
-        const todoText = screen.getAllByText(/todo/i);
-        expect(todoText[0]).toBeVisible();
-      });
-    });
   });
 });